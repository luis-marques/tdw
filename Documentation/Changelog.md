--- conflicted
+++ resolved
@@ -1,572 +1,570 @@
-# CHANGELOG
-
-# v1.6.x
-
-## v1.6.12
-
-<<<<<<< HEAD
-### Model Library
-
-- Added to `models_core.json` and `models_full.json`:
-  - basket_18inx18inx12iin
-  - basket_18inx18inx12iin_bamboo
-  - basket_18inx18inx12iin_plastic_lattice
-  - basket_18inx18inx12iin_wicker
-  - basket_18inx18inx12iin_wood_mesh
-  - box_18inx18inx12in_cardboard
-  - box_24inx18inx12in_cherry
-  - box_tapered_beech
-  - box_tapered_white_mesh
-  - round_bowl_large_metal_perf
-  - round_bowl_large_padauk
-  - round_bowl_large_thin
-  - round_bowl_small_beech
-  - round_bowl_small_walnut
-  - round_bowl_talll_wenge
-  - shallow_basket_white_mesh
-  - shallow_basket_wicker
-=======
-### `tdw module`
-
-#### `PyImpact`
-
-- Added parameter `resonance` to `ObjectInfo`.
-- Added optional parameter `logging` to PyImpact's constructor.
-- Added: `PyImpact.get_log()`
-- Added: `PyImpact.log_modes()`
-- Added parameter `resonance` to `PyImpact.get_sound()`,   `PyImpact.get_impact_sound_command()`, `PyImpact.make_impact_audio()`, `PyImpact.get_impulse_response()`,  and`PyImpact.synth_impact_modes()`
-- Added resonance values to `objects.csv`.
-
-### Use Cases
-
-- `rube_goldberg.py` logs audio mode data.
->>>>>>> 575b27ba
-
-## v1.6.11
-
-### `tdw` module
-
-- Added: `FloorplanController`. Load a interior environment scene and populate it with furniture and props.
-- Added: object initialization data classes:
-  - `TransformInitData`: Create object and set their positions, rotations, etc.
-  - `RigidbodyInitData`: Create objects and set their positions, rotations, and physics properties.
-  - `AudioInitData`: Create objects and set their positions, rotations, and physics properties from their PyImpact audio values.
-- Added: `floorplan_layouts.json` Floorplan layouts recipes are stored in this file.
-
-#### `PyImpact`
-
-- Added default audio values for many more objects.
-
-### Model Library
-
-- Added to `models_core.json` and `models_full.json`:
-  - 24_in_wall_cabinet_white_wood
-  - 24_in_wall_cabinet_wood_beach_honey
-  - 36_in_wall_cabinet_white_wood
-  - 36_in_wall_cabinet_wood_beach_honey
-  - bed01
-  - bed01_blue
-  - bed01_red
-  - blue_rug
-  - cabinet_24_door_drawer_wood_beach_honey
-  - cabinet_24_singledoor_wood_beach_honey
-  - cabinet_24_two_drawer_white_wood
-  - cabinet_24_two_drawer_wood_beach_honey
-  - cabinet_24_white_wood
-  - cabinet_24_wood_beach_honey
-  - cabinet_36_white_wood
-  - cabinet_36_wood_beach_honey
-  - cabinet_full_height_white_wood
-  - cabinet_full_height_wood_beach_honey
-  - carpet_rug
-  - elf_painting
-  - flat_woven_rug
-  - fruit_basket
-  - its_about_time_painting
-  - purple_woven_rug
-  - silver_frame_painting
-  - sink_base_white_wood
-  - sink_base_wood_beach_honey
-- Removed from `models_core.json` and `models_full.json`:
-  - `flat-woven-rug`
-
-### Scene Library
-
-- Added new scenes:
-  - floorplan_2a
-  - floorplan_2b
-  - floorplan_2c
-  - floorplan_3a
-  - floorplan_3b
-  - floorplan_3c
-  - floorplan_4a
-  - floorplan_4b
-  - floorplan_4c
-  - floorplan_5a
-  - floorplan_5b
-  - floorplan_5c
-
-### Documentation
-
-#### New Documentation
-
-| Document                  | Description                                                  |
-| ------------------------- | ------------------------------------------------------------ |
-| `floorplan_controller.md` | API document for `FloorplanController`                       |
-| `object_init_data.md`     | API document for `TransformInitData`, `RigidbodyInitData`, and `AudioInitData` |
-
-## v1.6.10
-
-### Command API
-
-#### New Commands
-
-| Command        | Description                                    |
-| -------------- | ---------------------------------------------- |
-| `send_raycast` | Cast a ray from the origin to the destination. |
-
-#### Modified Commands
-
-| Command          | Modification                                                 |
-| ---------------- | ------------------------------------------------------------ |
-| `set_pass_masks` | Added `_depth_simple` pass. This is a grayscale image that is less precise than the `_depth` pass, but is faster and easier to use. |
-
-### Output Data
-
-#### New Output Data
-
-| Output Data | Description                                                  |
-| ----------- | ------------------------------------------------------------ |
-| `Raycast`   | A ray cast from an origin to a destination and what, if anything, it hit. |
-
-### Model Libraries
-
-- Added to `models_core.json` and `models_full.json`:
-  - dining_room_table
-  - flat-woven-rug
-  - framed_painting
-
-## v1.6.9
-
-### Build
-
-- Fixed: `pick_up` and `pick_up_proximity` sometimes try to pick up StickyMittenAvatar body parts.
-- Fixed: In `AvatarSegmentationColor` output data, the ID of the root object of a StickyMittenAvatar (`A_StickyMitten_Adult(Clone)_<id>_` or `A_StickyMitten_Baby(Clone)_<id>_`) doesn't match `AvatarSegmentationColor.get_id()`.
-- Fixed: Collisions between two body parts of a StickyMittenAvatar are processed as `EnvironmentCollision` output data (they are now ignored).
-- Fixed: `teleport_object` doesn't update the positions of an object's `Bounds` data.
-
-## v1.6.8
-
-### Output Data
-
-#### Modified Output Data
-
-| Output Data          | Modification                                                 |
-| -------------------- | ------------------------------------------------------------ |
-| `AvatarStickyMitten` | Added functions to get the position, rotation, and forward of the center of the mittens (as opposed to the joint location. |
-
-### Example Controllers
-
-- Added: `pass_masks.py` Generate each pass mask.
-
-### Build
-
-- Fixed: `_mask` image pass doesn't work.
-
-### Documentation
-
-#### Modified Documentation
-
-| Document | Modification |
-| --- | --- |
-| `command_api.md` | Added explanations and images for each `PassMask` in `set_pass_masks`. |
-| `observation_data.md` | Added a link to `set_pass_masks` documentation in the Command API. |
-
-## v1.6.7
-
-### `tdw` module
-
-#### `Controller`
-
-- Fixed: Build doesn't launch in Windows.
-
-#### `AssetBundleCreator`
-
-- Fixed: `AssetBundleCreator.get_local_urls()` doesn't add the OS X URL.
-- Fixed: `AssetBundleCreator.get_local_urls()` generates paths with `\` instead of `/`.
-
-#### `TDWUtils`
-
-- Added: `quaternion_to_euler_angles()` Convert a quaternion to Euler angles.
-
-#### `PyImpact`
-
-- Added: `get_impulse_response()` Generate an impulse response from specified modes for two objects.
-
-#### `Base64Sound` (in `tdw.py_impact`)
-
-- Added new field: `bytes` The byte data before it is encoded to base64.
-
-#### Librarian (`tdw.librarian`)
-
-- Fixed: Relative URLs in records don't work as expected.
-
-### `asset_bundle_creator` (Unity project)
-
-- Fixed: The names of objects in the substructure data always include the suffix `(Clone)`. To apply this bug fix, delete the directory `~/asset_bundle_creator` where `~` is your home directory. The next time you create a local asset bundle, the Unity project will be recreated.
-
-## v1.6.6
-
-### Command API
-
-#### New Commands
-
-| Command                               | Description                                       |
-| ------------------------------------- | ------------------------------------------------------------ |
-| `look_at_avatar`                       | Look at another avatar. |
-| `add_position_marker` | Create a non-physics, non-interactive sphere to mark a position in the scene. |
-| `remove_position_markers` | Remove all position markers from the scene. |
-
-#### Modified Commands
-
-| Command | Modification |
-| --- | --- |
-| `set_stickiness` | Added optional parameter `show`. If true, colorize the sides of the mitten that are sticky. |
-
-#### Deprecated Commands
-
-| Command | Reason |
-| --- | --- |
-| `send_avatar_children_names` | This info can be found via `send_avatar_segmentation_colors` |
-
-### Output Data
-
-#### Modified Output Data
-
-| Output Data | Modification |
-| --- | --- |
-| `AvatarStickyMitten` | Added: `get_angles_left()` and `get_angles_right()` Returns current joint angles. |
-
-### `tdw` module
-
-#### `Controller`
-
-- Fixed: Controller tries to launch a build, then check the version, and then delete the build if the version is out of date (all builds now include a `version.txt` file that the controller will read before trying to launch a build).
-
-#### `AssetBundleCreator`
-
-- **Added support for OS X.**
-
-#### Backend
-
-  - Moved Windows binaries used in `AssetBundleCreator` from `exe/` to `binaries/Windows`
-  - Added OS X binaries for `AssetBundleCreator`: `binaries/Darwin`
-
-### Example Controllers
-
-- `local_object.py` works in OS X (previously it only worked in Windows)
-
-### Build
-
-- Fixed: The `scale_object` command doesn't update the object's `Bounds` data.
-
-### Documentation
-
-#### Modified Documentation
-
-| Document       | Description                                                  |
-| -------------- | ------------------------------------------------------------ |
-| `debug_tdw.md` | Added a section on common problems when installing TDW. Reorganized the list of player log messages. Added a section for Unity credential problems. |
-| `add_local_object.md` | Added note that AssetBundleCreator works in OS X. |
-| `shapenet.md` | Added note that shapenet.py runs in OS X. |
-
-## v1.6.5
-
-### `tdw` module
-
-- Added required modules: `pyinstaller` and `keyboard`
-- Added `tdw.keyboard_controller` A controller that can listen to keyboard input.
-
-#### `Controller`
-
-- Removed optional `display` parameter. It doesn't actually work; Linux users should instead launch the controller with a `DISPLAY` environment variable.
-
-#### Backend
-
-- Adjusted how Flatbuffers imports numpy so that frozen controller code works.
-
-### Example Controllers
-
-- Renamed `keyboard.py` to `keyboard_controller.py` to avoid a name clash with the `keyboard` module. Rewrote the code to use the `KeyboardController` class.
-
-### Build
-
-- Fixed: Segmentation colors are often non-unique.
-
-### Misc.
-
-- Added `freeze.py`. "Freeze" your controller into a portable binary executable.
-  - Added `controller.spec` (used for freezing controller code).
-
-### Documentation
-
-#### New Documentation
-
-| Document                 | Description                                                  |
-| ------------------------ | ------------------------------------------------------------ |
-| `freeze.md`              | How to freeze your controller code into a binary executable. |
-| `keyboard_controller.md` | API for KeyboardController.                                  |
-
-#### Modified Documentation
-
-| Document             | Description                                                |
-| -------------------- | ---------------------------------------------------------- |
-| `getting_started.md` | Fixed instructions for how to start a controller in Linux. |
-| `docker.md`          | Fixed some broken links.                                   |
-
-## v1.6.4
-
-### `tdw` module
-
-#### `Controller`
-
-- Don't check the version of the build or download a new build if `launch_build == False`
-- Edited the message for when you are using code from the tdw repo that is ahead of PyPi.
-
-#### `TDWUtils`
-
-- Fixed: `validate_amazon_s3()` raises exceptions even if credentials are valid.
-
-#### `PyImpact`
-
-- Added backend code for differentiating between an impact, a scrape, and a roll.
-  - `py_impact.CollisionType` An enum of different collision "types"
-  - `py_impact.CollisionTypesOnFrame` Contains each type of  collision that a "collider" object experiences in a given frame (for  example, impacts one object while scraping another)
-
-#### `AssetBundleCreator`
-
-- Removed parameter `build_path` from `write_physics_quality()` (obsolete; build is launched automatically)
-- Removed parameter `build_path` from `validate()` (obsolete; build is launched automatically)
-
-#### Backend
-
-- Removed parameter `build_path` from `Validator` constructor and `--build_path` command line argument from `validator.py`.
-- Removed `--build_path` command line argument from `write_physics_quality.py`.
-
-### Example Controllers
-
-- Added `getting_started.py` This is the controller in the Getting Started guide.
-
-### Docker
-
-- Fixed: Docker file doesn't work.
-- Added audio libraries and ffmpeg to the Docker container.
-- Updated `docker_controller.py`
-- [**Added Docker container to DockerHub**](https://hub.docker.com/r/alters/tdw)
-- Added scripts:
-  - `docker_tag.sh`: Get the tag for the Docker image installed on this machine.
-  - `pull.sh`: Check if your Docker image matches your installed TDW version. If not, pull the correct image.
-  - `record_audio_video.sh`: Copied into the container for recording video+audio.
-  - `start_container_audio_video.sh`: Start the container and record video+audio.
-  - `tdw_version.py`: Print the TDW version.
-- Revised `start_container.sh` and `start_container_xpra.sh` to use the new Docker container.
-
-### Documentation
-
-#### New Documentation
-
-| Document             | Description                                             |
-| -------------------- | ------------------------------------------------------- |
-| `c_sharp_sources.md` | When, and how, to request access to the C# source code. |
-
-#### Modified Documentation
-
-| Document             | Modification                                                 |
-| -------------------- | ------------------------------------------------------------ |
-| `README.md`          | Removed BinaryManager from `tdw` module table (it's not part of the `tdw` module). |
-| `tdw.md`             | Updated for v1.6 and expanded table(s) of contents.          |
-| `getting_started.md` | The initial test for new users is `getting_started.py` instead of `objects_and_images.py`.<br/>Added a link to `getting_started.py`.<br/>Edited the example controller code (`getting_started.py`) for clarity. |
-| `docker.md` | Rewrote requirements and contents of the container.<br>Added instructions for how to pull the image.<br>Added a list of bash scripts included in the repo. |
-| `video.md` | Added better instructions for setting the simulation framerate.<br>**Added instructions for how to record audio+video on a headless server.**<br>Added instructions for using ffmpeg on Windows and OS X. |
-
-## v1.6.3
-
-### `tdw` module
-
-#### `Controller`
-
-- Fixed: Permissions error when launching the build in OS X.
-
-### Build
-
-- Fixed: Non-`_img` pass images don't align with the `_img` pass if the screen size isn't a square.
-
-## v1.6.2
-
-### `tdw` module
-
-- Fixed: `tdw` module doesn't work in virtualenv.
-
-#### `DebugController`
-
-- Added parameters `launch_build` and `display`.
-
-### Build
-
-- Fixed: Downloaded builds don't have execute permissions in OS X or Linux (the downloader now runs `chmod` after extracting the .zip file)
-- Fixed: `NullReferenceException` when Sticky Mitten Avatar tries to put down an object that was never held.
-
-### Documentation
-
-#### Modified Documentation
-
-| Document             | Description                                                  |
-| -------------------- | ------------------------------------------------------------ |
-| `getting_started.md` | 1. The example uses `models_core.json` so it works for everybody.<br>2. Better explanation for how to get object IDs.<br>3. Added image saving to the example. |
-
-## v1.6.1
-
-### New Features
-
-- **Added a working pip module.** It is no longer necessary to download the whole repo to use TDW.
-- **The build will automatically launch when you launch a controller.** 
-- When you launch a controller, it will automatically check to make sure that your local TDW install it is up-to-date and, if not, offer suggestions for how to upgrade.
-
-For more information, please read [Getting Started](getting_started.md).
-
-### `tdw` module
-
-- `setup.py` now actually works when doing a `pip install`.
-- Removed `pymongo` requirement.
-- Added `requests` requirement.
-- Added `__init__.py` files in `tdw/` and in subdirectories.
-- Added new scripts:
-    - `tdw/release/build.py` Helper functions for downloading a build from the repo.
-    - `tdw/release/pypi.py` Helper functions for version checks vs. PyPi.
-
-#### `Controller`
-
-- Added new constructor parameters:
-    - `launch_build` If `True`, the controller will automatically launch a build. If there is no build at the expected location, the controller will download one. Default = `True`
-    - `display` If not `None`, and if this is a Linux machine, and if `launch_build == True`, this will launch the build on the matching display.
-- If `check_version == True`:
-    - The controller will compare the installed `tdw` Python module to the latest PyPi version. If there is a mis-match, it will recommend upgrading; the recommendation it gives will depend on the mismatch (`1.6.0` vs. `1.6.1`; `1.6.1` vs. `1.7.0`, etc.)
-    - The controller will compare the version of the downloaded build to the version of the install `tdw` Python module. If they are different versions, it will show the user how to upgrade/downgrade.
-- Added: `Controller.launch_build()` Launch the build. If there is no build in the expected location, download one.
-
-#### `tdw.backend.paths`
-
-- Added: `SYSTEM_TO_EXECUTABLE` and `SYSTEM_TO_RELEASE`
-
-### Example Controllers
-
-- `minimal.py` terminates the build after its test.
-
-### Backend
-
-- Added `MANIFEST.in` to `tdw` module.
-- Removed `Python/README.md` (this was a copy of the repo's README and is not actually needed for PyPi).
-- Removed `tdw.version.last_stable_version` (not needed)
-
-### Documentation
-
-#### New Documentation
-
-| Document | Description |
-| --- | --- |
-| `build.md` | `Build` class API. |
-| `pypi.md` | `PyPi` class API. |
-
-#### Modified Documentation
-
-| Document | Modification |
-| --- | --- |
-| `getting_started.md` | 1. Added a section for expected coding knowledge.<br>2. Re-wrote instructions for how to install TDW using the pip module.<br>3. Expanded installation instructions for remote servers.<br>4. Explicitly mention when it is required to clone this repo. |
-| `releases.md` | Added a section about how version-checking works. |
-
-## v1.6.0
-
-This changelog is only for the _frontend_ of TDW. If you are a backend developer, or are looking for changes prior to v1.6.0, please refer to the changelog in TDWBase.
-
-### New Features
-
-- **Began new `tdw` repo (split from the private dev `TDWBase` repo).**
-  - Removed backend scripts and documentation (they are still in `TDWBase`).
-
-### Command API
-
-#### Modified Commands
-
-| Command                               | Modification                                                 |
-| ------------------------------------- | ------------------------------------------------------------ |
-| `create_avatar`                       | Parameter `id` now has a default value: `"a"`.               |
-| `set_rendering_quality`               | Parameter `render_quality` now has a default value: `5`      |
-| `scale_avatar`                        | Parameter `scale_factor` now has a default value: `{"x": 1, "y": 1, "z": 1}` |
-| `set_avatar_collision_detection_mode` | Parameter `mode` now has a default value: `"continuous_speculative"`. |
-| `set_avatar_forward`                  | Parameter `forward` now has a default value: `{"x": 0, "y": 0, "z": 1}` |
-| `set_field_of_view`                   | Parameter `field_of_view` now has a default value: `35`      |
-| `apply_force_to_avatar`               | Parameter `direction` now has a default value: `{"x": 0, "y": 0, "z": 1}` |
-| `apply_force_to_object`               | Parameter `force` now has a default value: `{"x": 0, "y": 0, "z": 1}` |
-| `scale_object`                        | Parameter `scale_factor` now has a default value: `{"x": 1, "y": 1, "z": 1}` |
-| `set_object_collision_detection_mode` | Parameter `mode` now has a default value: `"continuous_speculative"`. |
-| `send_collisions`                     | Default values for `stay` and `exit` are `False` (both were `True`) |
-| `bake_nav_mesh` | Replaced parameters `carve` and `carve_only_stationary` with new parameter `carve_type`. |
-
-#### Removed Commands
-
-| Command                       | Reason                                                       |
-| ----------------------------- | ------------------------------------------------------------ |
-| `set_day_night`               | This command enabled/disabled all lights in the scene; HDRI skyboxes can be used for *far* better results. |
-| `set_material_from_resources` | Only usable in forked versions of TDWBase with extra materials in Resources/. Functionality can be replicated with local material asset bundles. |
-| `set_semantic_material`       | Always sets the material as `"undefined"` (because visual materials are, as yet, unclassified). Note: `set_semantic_material_to` is still in the Command API. |
-| `update_flex_container`       | Deprecated in v1.5                                           |
-| `set_gravity` | Doesn't work as advertised (it makes objects kinematic too).<br>Functionality overlaps with `set_kinematic_state`, `simulate_physics`, and `set_gravity_vector`. |
-| `set_shadows` | Functionality can be replicated via: `{"$type": "set_render_quality", "render_quality": 0}`<br>Note: `set_shadow_strength`, a different command, hasn't been removed. |
-
-### Asset Bundle Libraries
-
-- **Updated asset bundle URLs for every asset bundle.** The URLs now point towards binaries stored in the `tdw-public` and `tdw-private` S3 buckets.
-
-#### Models
-
-##### `models_full.json`
-
-- **All models in `models_full.json` that are not also in `models_core.json` ("non-free models") now require S3 access keys in order to download.**
-
-### Python
-
-- Set default `--library` value in `multi_env.py` to `models_full.json` (was `models_core.json`)
-- Slight efficiency improvements in `single_object.py`
-
-### Docker
-
-- Updated Docker file, bash scripts, controller, and documentation for v1.6
-- Docker file always downloads the latest TDW release.
-
-### Documentation
-
-#### New Documentation
-
-| Document      | Description                                        |
-| ------------- | -------------------------------------------------- |
-| `releases.md` | Overview of how TDW releases and versioning works. |
-
-#### Modified Documentation
-
-| Document | Modification |
-| -------- | ------------ |
-| `command_api.md` | _Many_ adjustments to the command descriptions, such as removing obsolete or misleading info, links to other docs, and minor clarifications.<br>Added a reference for all Asset Bundle Commands to their associated wrapper functions (e.g. `add_object` -> `Controller.get_add_object`).<br>Added a note for how to format the URL of a local asset bundle.<br>Clarified which "destroy" commands (e.g. `destroy_object`) retain the cached asset bundle in memory.<br>Grouped humanoid commands into a "Humanoid Command" section.<br>Converted many references to other documents into URLs. |
-| `README.md` | Removed links to backend documentation. |
-| `getting_started.md` | Updated for `v1.6.0` |
-| `command_api_guide.md` | Added a few more examples.<br>Added a section explaining default parameter values. |
-| `models_full.md` | Added optional instruction to run the screenshotter. |
-| `doc_gen.md` | Extensive rewrite based on the new functionality. |
-| `machine_performance.md` | Removed links to TDWBase Issues. |
-| `flex.md` | Removed links to TDWBase Issues. |
-| `impact_sounds.md` | Fixed a bad link. |
-| `shapenet.md` | Fixed a bad link. |
-| `video.md` | Fixed a bad link. |
-
-#### Removed Documentation
-
+# CHANGELOG
+
+# v1.6.x
+
+## v1.6.12
+
+### `tdw module`
+
+#### `PyImpact`
+
+- Added parameter `resonance` to `ObjectInfo`.
+- Added optional parameter `logging` to PyImpact's constructor.
+- Added: `PyImpact.get_log()`
+- Added: `PyImpact.log_modes()`
+- Added parameter `resonance` to `PyImpact.get_sound()`,   `PyImpact.get_impact_sound_command()`, `PyImpact.make_impact_audio()`, `PyImpact.get_impulse_response()`,  and`PyImpact.synth_impact_modes()`
+- Added resonance values to `objects.csv`.
+
+### Model Library
+
+- Added to `models_core.json` and `models_full.json`:
+  - basket_18inx18inx12iin
+  - basket_18inx18inx12iin_bamboo
+  - basket_18inx18inx12iin_plastic_lattice
+  - basket_18inx18inx12iin_wicker
+  - basket_18inx18inx12iin_wood_mesh
+  - box_18inx18inx12in_cardboard
+  - box_24inx18inx12in_cherry
+  - box_tapered_beech
+  - box_tapered_white_mesh
+  - round_bowl_large_metal_perf
+  - round_bowl_large_padauk
+  - round_bowl_large_thin
+  - round_bowl_small_beech
+  - round_bowl_small_walnut
+  - round_bowl_talll_wenge
+  - shallow_basket_white_mesh
+  - shallow_basket_wicker
+
+### Use Cases
+
+- `rube_goldberg.py` logs audio mode data.
+
+## v1.6.11
+
+### `tdw` module
+
+- Added: `FloorplanController`. Load a interior environment scene and populate it with furniture and props.
+- Added: object initialization data classes:
+  - `TransformInitData`: Create object and set their positions, rotations, etc.
+  - `RigidbodyInitData`: Create objects and set their positions, rotations, and physics properties.
+  - `AudioInitData`: Create objects and set their positions, rotations, and physics properties from their PyImpact audio values.
+- Added: `floorplan_layouts.json` Floorplan layouts recipes are stored in this file.
+
+#### `PyImpact`
+
+- Added default audio values for many more objects.
+
+### Model Library
+
+- Added to `models_core.json` and `models_full.json`:
+  - 24_in_wall_cabinet_white_wood
+  - 24_in_wall_cabinet_wood_beach_honey
+  - 36_in_wall_cabinet_white_wood
+  - 36_in_wall_cabinet_wood_beach_honey
+  - bed01
+  - bed01_blue
+  - bed01_red
+  - blue_rug
+  - cabinet_24_door_drawer_wood_beach_honey
+  - cabinet_24_singledoor_wood_beach_honey
+  - cabinet_24_two_drawer_white_wood
+  - cabinet_24_two_drawer_wood_beach_honey
+  - cabinet_24_white_wood
+  - cabinet_24_wood_beach_honey
+  - cabinet_36_white_wood
+  - cabinet_36_wood_beach_honey
+  - cabinet_full_height_white_wood
+  - cabinet_full_height_wood_beach_honey
+  - carpet_rug
+  - elf_painting
+  - flat_woven_rug
+  - fruit_basket
+  - its_about_time_painting
+  - purple_woven_rug
+  - silver_frame_painting
+  - sink_base_white_wood
+  - sink_base_wood_beach_honey
+- Removed from `models_core.json` and `models_full.json`:
+  - `flat-woven-rug`
+
+### Scene Library
+
+- Added new scenes:
+  - floorplan_2a
+  - floorplan_2b
+  - floorplan_2c
+  - floorplan_3a
+  - floorplan_3b
+  - floorplan_3c
+  - floorplan_4a
+  - floorplan_4b
+  - floorplan_4c
+  - floorplan_5a
+  - floorplan_5b
+  - floorplan_5c
+
+### Documentation
+
+#### New Documentation
+
+| Document                  | Description                                                  |
+| ------------------------- | ------------------------------------------------------------ |
+| `floorplan_controller.md` | API document for `FloorplanController`                       |
+| `object_init_data.md`     | API document for `TransformInitData`, `RigidbodyInitData`, and `AudioInitData` |
+
+## v1.6.10
+
+### Command API
+
+#### New Commands
+
+| Command        | Description                                    |
+| -------------- | ---------------------------------------------- |
+| `send_raycast` | Cast a ray from the origin to the destination. |
+
+#### Modified Commands
+
+| Command          | Modification                                                 |
+| ---------------- | ------------------------------------------------------------ |
+| `set_pass_masks` | Added `_depth_simple` pass. This is a grayscale image that is less precise than the `_depth` pass, but is faster and easier to use. |
+
+### Output Data
+
+#### New Output Data
+
+| Output Data | Description                                                  |
+| ----------- | ------------------------------------------------------------ |
+| `Raycast`   | A ray cast from an origin to a destination and what, if anything, it hit. |
+
+### Model Libraries
+
+- Added to `models_core.json` and `models_full.json`:
+  - dining_room_table
+  - flat-woven-rug
+  - framed_painting
+
+## v1.6.9
+
+### Build
+
+- Fixed: `pick_up` and `pick_up_proximity` sometimes try to pick up StickyMittenAvatar body parts.
+- Fixed: In `AvatarSegmentationColor` output data, the ID of the root object of a StickyMittenAvatar (`A_StickyMitten_Adult(Clone)_<id>_` or `A_StickyMitten_Baby(Clone)_<id>_`) doesn't match `AvatarSegmentationColor.get_id()`.
+- Fixed: Collisions between two body parts of a StickyMittenAvatar are processed as `EnvironmentCollision` output data (they are now ignored).
+- Fixed: `teleport_object` doesn't update the positions of an object's `Bounds` data.
+
+## v1.6.8
+
+### Output Data
+
+#### Modified Output Data
+
+| Output Data          | Modification                                                 |
+| -------------------- | ------------------------------------------------------------ |
+| `AvatarStickyMitten` | Added functions to get the position, rotation, and forward of the center of the mittens (as opposed to the joint location. |
+
+### Example Controllers
+
+- Added: `pass_masks.py` Generate each pass mask.
+
+### Build
+
+- Fixed: `_mask` image pass doesn't work.
+
+### Documentation
+
+#### Modified Documentation
+
+| Document | Modification |
+| --- | --- |
+| `command_api.md` | Added explanations and images for each `PassMask` in `set_pass_masks`. |
+| `observation_data.md` | Added a link to `set_pass_masks` documentation in the Command API. |
+
+## v1.6.7
+
+### `tdw` module
+
+#### `Controller`
+
+- Fixed: Build doesn't launch in Windows.
+
+#### `AssetBundleCreator`
+
+- Fixed: `AssetBundleCreator.get_local_urls()` doesn't add the OS X URL.
+- Fixed: `AssetBundleCreator.get_local_urls()` generates paths with `\` instead of `/`.
+
+#### `TDWUtils`
+
+- Added: `quaternion_to_euler_angles()` Convert a quaternion to Euler angles.
+
+#### `PyImpact`
+
+- Added: `get_impulse_response()` Generate an impulse response from specified modes for two objects.
+
+#### `Base64Sound` (in `tdw.py_impact`)
+
+- Added new field: `bytes` The byte data before it is encoded to base64.
+
+#### Librarian (`tdw.librarian`)
+
+- Fixed: Relative URLs in records don't work as expected.
+
+### `asset_bundle_creator` (Unity project)
+
+- Fixed: The names of objects in the substructure data always include the suffix `(Clone)`. To apply this bug fix, delete the directory `~/asset_bundle_creator` where `~` is your home directory. The next time you create a local asset bundle, the Unity project will be recreated.
+
+## v1.6.6
+
+### Command API
+
+#### New Commands
+
+| Command                               | Description                                       |
+| ------------------------------------- | ------------------------------------------------------------ |
+| `look_at_avatar`                       | Look at another avatar. |
+| `add_position_marker` | Create a non-physics, non-interactive sphere to mark a position in the scene. |
+| `remove_position_markers` | Remove all position markers from the scene. |
+
+#### Modified Commands
+
+| Command | Modification |
+| --- | --- |
+| `set_stickiness` | Added optional parameter `show`. If true, colorize the sides of the mitten that are sticky. |
+
+#### Deprecated Commands
+
+| Command | Reason |
+| --- | --- |
+| `send_avatar_children_names` | This info can be found via `send_avatar_segmentation_colors` |
+
+### Output Data
+
+#### Modified Output Data
+
+| Output Data | Modification |
+| --- | --- |
+| `AvatarStickyMitten` | Added: `get_angles_left()` and `get_angles_right()` Returns current joint angles. |
+
+### `tdw` module
+
+#### `Controller`
+
+- Fixed: Controller tries to launch a build, then check the version, and then delete the build if the version is out of date (all builds now include a `version.txt` file that the controller will read before trying to launch a build).
+
+#### `AssetBundleCreator`
+
+- **Added support for OS X.**
+
+#### Backend
+
+  - Moved Windows binaries used in `AssetBundleCreator` from `exe/` to `binaries/Windows`
+  - Added OS X binaries for `AssetBundleCreator`: `binaries/Darwin`
+
+### Example Controllers
+
+- `local_object.py` works in OS X (previously it only worked in Windows)
+
+### Build
+
+- Fixed: The `scale_object` command doesn't update the object's `Bounds` data.
+
+### Documentation
+
+#### Modified Documentation
+
+| Document       | Description                                                  |
+| -------------- | ------------------------------------------------------------ |
+| `debug_tdw.md` | Added a section on common problems when installing TDW. Reorganized the list of player log messages. Added a section for Unity credential problems. |
+| `add_local_object.md` | Added note that AssetBundleCreator works in OS X. |
+| `shapenet.md` | Added note that shapenet.py runs in OS X. |
+
+## v1.6.5
+
+### `tdw` module
+
+- Added required modules: `pyinstaller` and `keyboard`
+- Added `tdw.keyboard_controller` A controller that can listen to keyboard input.
+
+#### `Controller`
+
+- Removed optional `display` parameter. It doesn't actually work; Linux users should instead launch the controller with a `DISPLAY` environment variable.
+
+#### Backend
+
+- Adjusted how Flatbuffers imports numpy so that frozen controller code works.
+
+### Example Controllers
+
+- Renamed `keyboard.py` to `keyboard_controller.py` to avoid a name clash with the `keyboard` module. Rewrote the code to use the `KeyboardController` class.
+
+### Build
+
+- Fixed: Segmentation colors are often non-unique.
+
+### Misc.
+
+- Added `freeze.py`. "Freeze" your controller into a portable binary executable.
+  - Added `controller.spec` (used for freezing controller code).
+
+### Documentation
+
+#### New Documentation
+
+| Document                 | Description                                                  |
+| ------------------------ | ------------------------------------------------------------ |
+| `freeze.md`              | How to freeze your controller code into a binary executable. |
+| `keyboard_controller.md` | API for KeyboardController.                                  |
+
+#### Modified Documentation
+
+| Document             | Description                                                |
+| -------------------- | ---------------------------------------------------------- |
+| `getting_started.md` | Fixed instructions for how to start a controller in Linux. |
+| `docker.md`          | Fixed some broken links.                                   |
+
+## v1.6.4
+
+### `tdw` module
+
+#### `Controller`
+
+- Don't check the version of the build or download a new build if `launch_build == False`
+- Edited the message for when you are using code from the tdw repo that is ahead of PyPi.
+
+#### `TDWUtils`
+
+- Fixed: `validate_amazon_s3()` raises exceptions even if credentials are valid.
+
+#### `PyImpact`
+
+- Added backend code for differentiating between an impact, a scrape, and a roll.
+  - `py_impact.CollisionType` An enum of different collision "types"
+  - `py_impact.CollisionTypesOnFrame` Contains each type of  collision that a "collider" object experiences in a given frame (for  example, impacts one object while scraping another)
+
+#### `AssetBundleCreator`
+
+- Removed parameter `build_path` from `write_physics_quality()` (obsolete; build is launched automatically)
+- Removed parameter `build_path` from `validate()` (obsolete; build is launched automatically)
+
+#### Backend
+
+- Removed parameter `build_path` from `Validator` constructor and `--build_path` command line argument from `validator.py`.
+- Removed `--build_path` command line argument from `write_physics_quality.py`.
+
+### Example Controllers
+
+- Added `getting_started.py` This is the controller in the Getting Started guide.
+
+### Docker
+
+- Fixed: Docker file doesn't work.
+- Added audio libraries and ffmpeg to the Docker container.
+- Updated `docker_controller.py`
+- [**Added Docker container to DockerHub**](https://hub.docker.com/r/alters/tdw)
+- Added scripts:
+  - `docker_tag.sh`: Get the tag for the Docker image installed on this machine.
+  - `pull.sh`: Check if your Docker image matches your installed TDW version. If not, pull the correct image.
+  - `record_audio_video.sh`: Copied into the container for recording video+audio.
+  - `start_container_audio_video.sh`: Start the container and record video+audio.
+  - `tdw_version.py`: Print the TDW version.
+- Revised `start_container.sh` and `start_container_xpra.sh` to use the new Docker container.
+
+### Documentation
+
+#### New Documentation
+
+| Document             | Description                                             |
+| -------------------- | ------------------------------------------------------- |
+| `c_sharp_sources.md` | When, and how, to request access to the C# source code. |
+
+#### Modified Documentation
+
+| Document             | Modification                                                 |
+| -------------------- | ------------------------------------------------------------ |
+| `README.md`          | Removed BinaryManager from `tdw` module table (it's not part of the `tdw` module). |
+| `tdw.md`             | Updated for v1.6 and expanded table(s) of contents.          |
+| `getting_started.md` | The initial test for new users is `getting_started.py` instead of `objects_and_images.py`.<br/>Added a link to `getting_started.py`.<br/>Edited the example controller code (`getting_started.py`) for clarity. |
+| `docker.md` | Rewrote requirements and contents of the container.<br>Added instructions for how to pull the image.<br>Added a list of bash scripts included in the repo. |
+| `video.md` | Added better instructions for setting the simulation framerate.<br>**Added instructions for how to record audio+video on a headless server.**<br>Added instructions for using ffmpeg on Windows and OS X. |
+
+## v1.6.3
+
+### `tdw` module
+
+#### `Controller`
+
+- Fixed: Permissions error when launching the build in OS X.
+
+### Build
+
+- Fixed: Non-`_img` pass images don't align with the `_img` pass if the screen size isn't a square.
+
+## v1.6.2
+
+### `tdw` module
+
+- Fixed: `tdw` module doesn't work in virtualenv.
+
+#### `DebugController`
+
+- Added parameters `launch_build` and `display`.
+
+### Build
+
+- Fixed: Downloaded builds don't have execute permissions in OS X or Linux (the downloader now runs `chmod` after extracting the .zip file)
+- Fixed: `NullReferenceException` when Sticky Mitten Avatar tries to put down an object that was never held.
+
+### Documentation
+
+#### Modified Documentation
+
+| Document             | Description                                                  |
+| -------------------- | ------------------------------------------------------------ |
+| `getting_started.md` | 1. The example uses `models_core.json` so it works for everybody.<br>2. Better explanation for how to get object IDs.<br>3. Added image saving to the example. |
+
+## v1.6.1
+
+### New Features
+
+- **Added a working pip module.** It is no longer necessary to download the whole repo to use TDW.
+- **The build will automatically launch when you launch a controller.** 
+- When you launch a controller, it will automatically check to make sure that your local TDW install it is up-to-date and, if not, offer suggestions for how to upgrade.
+
+For more information, please read [Getting Started](getting_started.md).
+
+### `tdw` module
+
+- `setup.py` now actually works when doing a `pip install`.
+- Removed `pymongo` requirement.
+- Added `requests` requirement.
+- Added `__init__.py` files in `tdw/` and in subdirectories.
+- Added new scripts:
+    - `tdw/release/build.py` Helper functions for downloading a build from the repo.
+    - `tdw/release/pypi.py` Helper functions for version checks vs. PyPi.
+
+#### `Controller`
+
+- Added new constructor parameters:
+    - `launch_build` If `True`, the controller will automatically launch a build. If there is no build at the expected location, the controller will download one. Default = `True`
+    - `display` If not `None`, and if this is a Linux machine, and if `launch_build == True`, this will launch the build on the matching display.
+- If `check_version == True`:
+    - The controller will compare the installed `tdw` Python module to the latest PyPi version. If there is a mis-match, it will recommend upgrading; the recommendation it gives will depend on the mismatch (`1.6.0` vs. `1.6.1`; `1.6.1` vs. `1.7.0`, etc.)
+    - The controller will compare the version of the downloaded build to the version of the install `tdw` Python module. If they are different versions, it will show the user how to upgrade/downgrade.
+- Added: `Controller.launch_build()` Launch the build. If there is no build in the expected location, download one.
+
+#### `tdw.backend.paths`
+
+- Added: `SYSTEM_TO_EXECUTABLE` and `SYSTEM_TO_RELEASE`
+
+### Example Controllers
+
+- `minimal.py` terminates the build after its test.
+
+### Backend
+
+- Added `MANIFEST.in` to `tdw` module.
+- Removed `Python/README.md` (this was a copy of the repo's README and is not actually needed for PyPi).
+- Removed `tdw.version.last_stable_version` (not needed)
+
+### Documentation
+
+#### New Documentation
+
+| Document | Description |
+| --- | --- |
+| `build.md` | `Build` class API. |
+| `pypi.md` | `PyPi` class API. |
+
+#### Modified Documentation
+
+| Document | Modification |
+| --- | --- |
+| `getting_started.md` | 1. Added a section for expected coding knowledge.<br>2. Re-wrote instructions for how to install TDW using the pip module.<br>3. Expanded installation instructions for remote servers.<br>4. Explicitly mention when it is required to clone this repo. |
+| `releases.md` | Added a section about how version-checking works. |
+
+## v1.6.0
+
+This changelog is only for the _frontend_ of TDW. If you are a backend developer, or are looking for changes prior to v1.6.0, please refer to the changelog in TDWBase.
+
+### New Features
+
+- **Began new `tdw` repo (split from the private dev `TDWBase` repo).**
+  - Removed backend scripts and documentation (they are still in `TDWBase`).
+
+### Command API
+
+#### Modified Commands
+
+| Command                               | Modification                                                 |
+| ------------------------------------- | ------------------------------------------------------------ |
+| `create_avatar`                       | Parameter `id` now has a default value: `"a"`.               |
+| `set_rendering_quality`               | Parameter `render_quality` now has a default value: `5`      |
+| `scale_avatar`                        | Parameter `scale_factor` now has a default value: `{"x": 1, "y": 1, "z": 1}` |
+| `set_avatar_collision_detection_mode` | Parameter `mode` now has a default value: `"continuous_speculative"`. |
+| `set_avatar_forward`                  | Parameter `forward` now has a default value: `{"x": 0, "y": 0, "z": 1}` |
+| `set_field_of_view`                   | Parameter `field_of_view` now has a default value: `35`      |
+| `apply_force_to_avatar`               | Parameter `direction` now has a default value: `{"x": 0, "y": 0, "z": 1}` |
+| `apply_force_to_object`               | Parameter `force` now has a default value: `{"x": 0, "y": 0, "z": 1}` |
+| `scale_object`                        | Parameter `scale_factor` now has a default value: `{"x": 1, "y": 1, "z": 1}` |
+| `set_object_collision_detection_mode` | Parameter `mode` now has a default value: `"continuous_speculative"`. |
+| `send_collisions`                     | Default values for `stay` and `exit` are `False` (both were `True`) |
+| `bake_nav_mesh` | Replaced parameters `carve` and `carve_only_stationary` with new parameter `carve_type`. |
+
+#### Removed Commands
+
+| Command                       | Reason                                                       |
+| ----------------------------- | ------------------------------------------------------------ |
+| `set_day_night`               | This command enabled/disabled all lights in the scene; HDRI skyboxes can be used for *far* better results. |
+| `set_material_from_resources` | Only usable in forked versions of TDWBase with extra materials in Resources/. Functionality can be replicated with local material asset bundles. |
+| `set_semantic_material`       | Always sets the material as `"undefined"` (because visual materials are, as yet, unclassified). Note: `set_semantic_material_to` is still in the Command API. |
+| `update_flex_container`       | Deprecated in v1.5                                           |
+| `set_gravity` | Doesn't work as advertised (it makes objects kinematic too).<br>Functionality overlaps with `set_kinematic_state`, `simulate_physics`, and `set_gravity_vector`. |
+| `set_shadows` | Functionality can be replicated via: `{"$type": "set_render_quality", "render_quality": 0}`<br>Note: `set_shadow_strength`, a different command, hasn't been removed. |
+
+### Asset Bundle Libraries
+
+- **Updated asset bundle URLs for every asset bundle.** The URLs now point towards binaries stored in the `tdw-public` and `tdw-private` S3 buckets.
+
+#### Models
+
+##### `models_full.json`
+
+- **All models in `models_full.json` that are not also in `models_core.json` ("non-free models") now require S3 access keys in order to download.**
+
+### Python
+
+- Set default `--library` value in `multi_env.py` to `models_full.json` (was `models_core.json`)
+- Slight efficiency improvements in `single_object.py`
+
+### Docker
+
+- Updated Docker file, bash scripts, controller, and documentation for v1.6
+- Docker file always downloads the latest TDW release.
+
+### Documentation
+
+#### New Documentation
+
+| Document      | Description                                        |
+| ------------- | -------------------------------------------------- |
+| `releases.md` | Overview of how TDW releases and versioning works. |
+
+#### Modified Documentation
+
+| Document | Modification |
+| -------- | ------------ |
+| `command_api.md` | _Many_ adjustments to the command descriptions, such as removing obsolete or misleading info, links to other docs, and minor clarifications.<br>Added a reference for all Asset Bundle Commands to their associated wrapper functions (e.g. `add_object` -> `Controller.get_add_object`).<br>Added a note for how to format the URL of a local asset bundle.<br>Clarified which "destroy" commands (e.g. `destroy_object`) retain the cached asset bundle in memory.<br>Grouped humanoid commands into a "Humanoid Command" section.<br>Converted many references to other documents into URLs. |
+| `README.md` | Removed links to backend documentation. |
+| `getting_started.md` | Updated for `v1.6.0` |
+| `command_api_guide.md` | Added a few more examples.<br>Added a section explaining default parameter values. |
+| `models_full.md` | Added optional instruction to run the screenshotter. |
+| `doc_gen.md` | Extensive rewrite based on the new functionality. |
+| `machine_performance.md` | Removed links to TDWBase Issues. |
+| `flex.md` | Removed links to TDWBase Issues. |
+| `impact_sounds.md` | Fixed a bad link. |
+| `shapenet.md` | Fixed a bad link. |
+| `video.md` | Fixed a bad link. |
+
+#### Removed Documentation
+
 - Removed all backend documentation from this repo.