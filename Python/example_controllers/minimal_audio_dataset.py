from pathlib import Path
from typing import Union
import numpy as np
from tdw.controller import Controller
from tdw.py_impact import PyImpact, AudioMaterial
from tdw.tdw_utils import TDWUtils, AudioUtils
from tdw.output_data import OutputData, Rigidbodies, AudioSources


class MinimalAudioDataset(Controller):
    """
    A minimal example of how to generate audio datasets.
    """

    # The PyImpact object.
    PY_IMPACT = PyImpact()
    # Audio materials for the floor and wall.
    FLOOR: AudioMaterial = AudioMaterial.wood_medium
    WALL: AudioMaterial = AudioMaterial.wood_medium

    def __init__(self, output_directory: Union[str, Path], port: int = 1071):
        super().__init__(port=port, launch_build=False)
        if isinstance(output_directory, str):
            self.output_directory: Path = Path(output_directory)
        else:
            self.output_directory: Path = output_directory
        if not self.output_directory.exists():
            self.output_directory.mkdir(parents=True)
        # The trial number.
        self.trial_num: int = 0
        self.communicate({"$type": "set_target_framerate",
                          "framerate": 60})

    def run(self) -> None:
        """
        Run a series of trials. Each trial generates a .wav file.
        """

        for name in ["elephant_bowl", "rh10", "pepper"]:
            self.trial(name=name)
        self.communicate({"$type": "terminate"})

    def trial(self, name: str) -> None:
        """
        In a trial, create a scene. Add an avatar with an audio sensor.
        Add an object and then drop the object.
        As the object bounces on the floor, generate audio.
        Record the audio and save it to disk as a .wav file.

        :param name: The name of the model.
        """

        # Reset PyImpact.
        MinimalAudioDataset.PY_IMPACT.reset()

        # Create a new empty room.
        commands = [{"$type": "load_scene", "scene_name": "ProcGenScene"},
                    TDWUtils.create_empty_room(12, 12)]

        # Add the object.
<<<<<<< HEAD
        a = AudioInitData(name=name,
                          position={"x": 0, "y": 2, "z": 0})
        object_id, object_commands = a.get_commands()
        commands.extend(object_commands)
        commands.append({"$type": "set_reverb_space_simple",
                         "reverb_floor_material": "marble"})
=======
        object_id = self.get_unique_id()
        commands.extend(self.get_add_physics_object(model_name=name,
                                                    position={"x": 0, "y": 2, "z": 0},
                                                    object_id=object_id))
>>>>>>> c89bf0d1

        # Create the avatar.
        avatar_id = "a"
        commands.extend(TDWUtils.create_avatar(position={"x": 0, "y": 2, "z": 2},
                                               look_at={"x": 0, "y": 0, "z": 0},
                                               avatar_id=avatar_id))

        # Add an audio sensor to the avatar. Request the required output data.
        commands.extend([{"$type": "add_environ_audio_sensor",
                          "avatar_id": avatar_id},
                         {"$type": "send_rigidbodies",
                          "frequency": "always"},
                         {"$type": "send_collisions",
                          "enter": True,
                          "stay": True,
                          "exit": True,
                          "collision_types": ["obj", "env"]},
                         {"$type": "send_audio_sources",
                          "frequency": "always"}])
        resp = self.communicate(commands)

        # This must be sent to tell PyImpact which collisions to listen for.
        # `object_names` must include all objects in the scene that can produce audio.
        MinimalAudioDataset.PY_IMPACT.set_default_audio_info(object_names={object_id: name})

        # Start recording audio.
        AudioUtils.start(output_path=self.output_directory.joinpath(str(self.trial_num) + ".wav"))

        # Let the object fall.
        num_frames = 0
        done = False
        # Stop when either the simulation is done or there are too many frames.
        while not done and num_frames < 1000:
            # The trial is done when the object stops moving.
            for i in range(len(resp) - 1):
                r_id = OutputData.get_data_type_id(resp[i])
                if r_id == "rigi":
                    rigi = Rigidbodies(resp[i])
                    for j in range(rigi.get_num()):
                        if rigi.get_id(j) == object_id:
                            if rigi.get_sleeping(j):
                                done = True
                                break
            # If there was a collision, get commands to generate a sound.
            commands = MinimalAudioDataset.PY_IMPACT.get_audio_commands(resp=resp,
                                                                        floor=MinimalAudioDataset.FLOOR,
                                                                        wall=MinimalAudioDataset.WALL,
                                                                        resonance_audio=True)
            resp = self.communicate(commands)

        # Wait for the audio to stop playing.
        audio_playing = True
        while audio_playing:
            audio_playing = False
            for i in range(len(resp) - 1):
                r_id = OutputData.get_data_type_id(resp[i])
                if r_id == "audi":
                    audi = AudioSources(resp[i])
                    for j in range(audi.get_num()):
                        if audi.get_object_id(j) == object_id:
                            if audi.get_is_playing(j):
                                audio_playing = True
                                break
                    if not audio_playing:
                        if np.max(audi.get_samples()) > 0:
                            audio_playing = True
            resp = self.communicate([])

        # Stop recording audio.
        AudioUtils.stop()
        # Increment the trial counter.
        self.trial_num += 1


if __name__ == "__main__":
    c = MinimalAudioDataset(output_directory="D:/minimal_audio_dataset")
    c.run()<|MERGE_RESOLUTION|>--- conflicted
+++ resolved
@@ -1,6 +1,5 @@
 from pathlib import Path
 from typing import Union
-import numpy as np
 from tdw.controller import Controller
 from tdw.py_impact import PyImpact, AudioMaterial
 from tdw.tdw_utils import TDWUtils, AudioUtils
@@ -36,7 +35,7 @@
         Run a series of trials. Each trial generates a .wav file.
         """
 
-        for name in ["elephant_bowl", "rh10", "pepper"]:
+        for name in ["iron_box", "rh10", "pepper"]:
             self.trial(name=name)
         self.communicate({"$type": "terminate"})
 
@@ -58,19 +57,10 @@
                     TDWUtils.create_empty_room(12, 12)]
 
         # Add the object.
-<<<<<<< HEAD
-        a = AudioInitData(name=name,
-                          position={"x": 0, "y": 2, "z": 0})
-        object_id, object_commands = a.get_commands()
-        commands.extend(object_commands)
-        commands.append({"$type": "set_reverb_space_simple",
-                         "reverb_floor_material": "marble"})
-=======
         object_id = self.get_unique_id()
         commands.extend(self.get_add_physics_object(model_name=name,
                                                     position={"x": 0, "y": 2, "z": 0},
                                                     object_id=object_id))
->>>>>>> c89bf0d1
 
         # Create the avatar.
         avatar_id = "a"
@@ -79,7 +69,7 @@
                                                avatar_id=avatar_id))
 
         # Add an audio sensor to the avatar. Request the required output data.
-        commands.extend([{"$type": "add_environ_audio_sensor",
+        commands.extend([{"$type": "add_audio_sensor",
                           "avatar_id": avatar_id},
                          {"$type": "send_rigidbodies",
                           "frequency": "always"},
@@ -117,26 +107,21 @@
             # If there was a collision, get commands to generate a sound.
             commands = MinimalAudioDataset.PY_IMPACT.get_audio_commands(resp=resp,
                                                                         floor=MinimalAudioDataset.FLOOR,
-                                                                        wall=MinimalAudioDataset.WALL,
-                                                                        resonance_audio=True)
+                                                                        wall=MinimalAudioDataset.WALL)
             resp = self.communicate(commands)
 
         # Wait for the audio to stop playing.
         audio_playing = True
         while audio_playing:
-            audio_playing = False
             for i in range(len(resp) - 1):
                 r_id = OutputData.get_data_type_id(resp[i])
                 if r_id == "audi":
                     audi = AudioSources(resp[i])
                     for j in range(audi.get_num()):
                         if audi.get_object_id(j) == object_id:
-                            if audi.get_is_playing(j):
-                                audio_playing = True
+                            if not audi.get_is_playing(j):
+                                audio_playing = False
                                 break
-                    if not audio_playing:
-                        if np.max(audi.get_samples()) > 0:
-                            audio_playing = True
             resp = self.communicate([])
 
         # Stop recording audio.
