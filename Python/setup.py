from setuptools import setup, find_packages
from pathlib import Path

<<<<<<< HEAD
__version__ = "1.9.0.0"
=======
__version__ = "1.8.17.1"
>>>>>>> f46d7db6
readme_path = Path('../README.md')
if readme_path.exists():
    long_description = readme_path.read_text(encoding='utf-8')
else:
    long_description = "See: https://github.com/threedworld-mit/tdw"

setup(
    name='tdw',
    version=__version__,
    description='3D simulation environment',
    long_description=long_description,
    long_description_content_type='text/markdown',
    url='https://github.com/threedworld-mit/tdw',
    author_email='alters@mit.edu',
    author='Massachusetts Institute of Technology',
    license='BSD',
    classifiers=[
        'Development Status :: 5 - Production/Stable',
        'Intended Audience :: Developers',
        'Topic :: Software Development',
        'License :: OSI Approved :: BSD License',
        'Programming Language :: Python :: 3.6',
        'Programming Language :: Python :: 3.7',
        'Programming Language :: Python :: 3.8'
    ],
    packages=find_packages(),
    include_package_data=True,
    keywords='unity simulation ml machine-learning',
    install_requires=['pyzmq', 'numpy', 'scipy', 'pillow', 'tqdm', 'psutil', 'boto3', 'botocore', 'requests',
                      'pyinstaller', 'overrides'],
)
<|MERGE_RESOLUTION|>--- conflicted
+++ resolved
@@ -1,39 +1,36 @@
-from setuptools import setup, find_packages
-from pathlib import Path
-
-<<<<<<< HEAD
-__version__ = "1.9.0.0"
-=======
-__version__ = "1.8.17.1"
->>>>>>> f46d7db6
-readme_path = Path('../README.md')
-if readme_path.exists():
-    long_description = readme_path.read_text(encoding='utf-8')
-else:
-    long_description = "See: https://github.com/threedworld-mit/tdw"
-
-setup(
-    name='tdw',
-    version=__version__,
-    description='3D simulation environment',
-    long_description=long_description,
-    long_description_content_type='text/markdown',
-    url='https://github.com/threedworld-mit/tdw',
-    author_email='alters@mit.edu',
-    author='Massachusetts Institute of Technology',
-    license='BSD',
-    classifiers=[
-        'Development Status :: 5 - Production/Stable',
-        'Intended Audience :: Developers',
-        'Topic :: Software Development',
-        'License :: OSI Approved :: BSD License',
-        'Programming Language :: Python :: 3.6',
-        'Programming Language :: Python :: 3.7',
-        'Programming Language :: Python :: 3.8'
-    ],
-    packages=find_packages(),
-    include_package_data=True,
-    keywords='unity simulation ml machine-learning',
-    install_requires=['pyzmq', 'numpy', 'scipy', 'pillow', 'tqdm', 'psutil', 'boto3', 'botocore', 'requests',
-                      'pyinstaller', 'overrides'],
-)
+from setuptools import setup, find_packages
+from pathlib import Path
+
+
+__version__ = "1.9.0.0"
+readme_path = Path('../README.md')
+if readme_path.exists():
+    long_description = readme_path.read_text(encoding='utf-8')
+else:
+    long_description = "See: https://github.com/threedworld-mit/tdw"
+
+setup(
+    name='tdw',
+    version=__version__,
+    description='3D simulation environment',
+    long_description=long_description,
+    long_description_content_type='text/markdown',
+    url='https://github.com/threedworld-mit/tdw',
+    author_email='alters@mit.edu',
+    author='Massachusetts Institute of Technology',
+    license='BSD',
+    classifiers=[
+        'Development Status :: 5 - Production/Stable',
+        'Intended Audience :: Developers',
+        'Topic :: Software Development',
+        'License :: OSI Approved :: BSD License',
+        'Programming Language :: Python :: 3.6',
+        'Programming Language :: Python :: 3.7',
+        'Programming Language :: Python :: 3.8'
+    ],
+    packages=find_packages(),
+    include_package_data=True,
+    keywords='unity simulation ml machine-learning',
+    install_requires=['pyzmq', 'numpy', 'scipy', 'pillow', 'tqdm', 'psutil', 'boto3', 'botocore', 'requests',
+                      'pyinstaller', 'overrides'],
+)