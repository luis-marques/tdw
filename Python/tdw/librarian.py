import json
from typing import List, Dict, TypeVar, Union, Generic, Optional, Tuple
import pkg_resources
from pathlib import Path
import platform
from secrets import token_hex
from tdw.collision_data.trigger_collider_shape import TriggerColliderShape
<<<<<<< HEAD
from tdw.container_data.container_collider_tag import ContainerColliderTag
from tdw.container_data.container_trigger_collider import ContainerTriggerCollider
from tdw.container_data.container_box_trigger_collider import ContainerBoxTriggerCollider
from tdw.container_data.container_sphere_trigger_collider import ContainerSphereTriggerCollider
from tdw.container_data.container_cylinder_trigger_collider import ContainerCylinderTriggerCollider
from tdw.scene_data.room import Room
from tdw.scene_data.interior_region import InteriorRegion
=======
from tdw.container_data.container_tag import ContainerTag
from tdw.container_data.container_shape import ContainerShape
from tdw.container_data.box_container import BoxContainer
from tdw.container_data.sphere_container import SphereContainer
from tdw.container_data.cylinder_container import CylinderContainer
>>>>>>> c47b56d9


class _Encoder(json.JSONEncoder):
    """
    JSON encoder for misc. record data.
    """

    def default(self, obj):
        if isinstance(obj, ContainerTag):
            return obj.name
        elif isinstance(obj, TriggerColliderShape):
            return obj.name
        elif isinstance(obj, BoxContainer) or isinstance(obj, SphereContainer) or isinstance(obj, CylinderContainer):
            return obj.__dict__
        elif isinstance(obj, Room):
            return obj.__dict__
        elif isinstance(obj, InteriorRegion):
            return {"region_id": obj.region_id, "center": list(obj.center), "bounds": list(obj.bounds),
                    "non_continuous_walls": obj.non_continuous_walls, "walls_with_windows": obj.walls_with_windows}
        else:
            return super(_Encoder, self).default(obj)


class _Record:
    """
    Abstract class for a metadata record.
    """

    _PLATFORM = platform.system()

    def __init__(self, data: Optional[dict] = None):
        """
        :param data: JSON data for the record. If None, the record will initialize with default values.
        """

        if data is None:
            self.name: str = ""
            self.urls: Dict[str, str] = {"Windows": "", "Darwin": "", "Linux": ""}
        else:
            self.name = data["name"]
            self.urls: Dict[str, str] = data["urls"]

    def get_url(self) -> str:
        """
        Returns the URL of the asset bundle for this platform. This is a wrapper for record.urls.
        """

        return self.urls[_Record._PLATFORM]

    def get_serializable(self) -> dict:
        """
        Returns the serializable dictionary of this record.
        """

        return self.__dict__


class ModelRecord(_Record):
    """
    A record of a model asset bundle.
    """

    def __init__(self, data: Optional[dict] = None):
        super().__init__(data)

        if data is None:
            self.wnid: str = ""
            self.wcategory: str = ""
            self.scale_factor: float = 1
            self.do_not_use: bool = False
            self.do_not_use_reason: str = ""
            self.flex: bool = False
            self.substructure: List[dict] = []
            self.bounds: Dict[str, Dict[str, float]] = {"back": {"x": 0, "y": 0, "z": 0},
                                                        "bottom": {"x": 0, "y": 0, "z": 0},
                                                        "center": {"x": 0, "y": 0, "z": 0},
                                                        "front": {"x": 0, "y": 0, "z": 0},
                                                        "left": {"x": 0, "y": 0, "z": 0},
                                                        "right": {"x": 0, "y": 0, "z": 0},
                                                        "top": {"x": 0, "y": 0, "z": 0}}
            self.canonical_rotation: Dict[str, float] = {"x": 0, "y": 0, "z": 0}
            self.physics_quality: float = -1
            self.asset_bundle_sizes: Dict[str, int] = {"Windows": -1, "Darwin": -1, "Linux": -1}
            self.composite_object = False
            self.container_shapes: List[ContainerShape] = list()
        else:
            self.wnid: str = data["wnid"]
            self.wcategory: str = data["wcategory"]
            self.scale_factor: float = data["scale_factor"]
            self.do_not_use: bool = data["do_not_use"]
            self.do_not_use_reason: str = data["do_not_use_reason"]
            self.flex: bool = data["flex"]
            self.substructure: List[dict] = data["substructure"]
            self.bounds: Dict[str, Dict[str, float]] = data["bounds"]
            self.canonical_rotation: Dict[str, float] = data["canonical_rotation"]
            self.physics_quality: float = data["physics_quality"]
            self.asset_bundle_sizes: Dict[str, int] = data["asset_bundle_sizes"]
            self.composite_object: bool = data["composite_object"]
            if "volume" not in data:
                self.volume: float = 0
            else:
                self.volume: float = data["volume"]
            self.container_shapes: List[ContainerShape] = list()
            for container in data["container_shapes"]:
                shape = TriggerColliderShape[container["shape"]]
                tag = ContainerTag[container["tag"]]
                if shape == TriggerColliderShape.box:
                    obj = BoxContainer(tag=tag,
                                       position=container["position"],
                                       half_extents=container["half_extents"],
                                       rotation=container["rotation"])
                elif shape == TriggerColliderShape.cylinder:
                    obj = CylinderContainer(tag=tag,
                                            position=container["position"],
                                            radius=container["radius"],
                                            height=container["height"],
                                            rotation=container["rotation"])
                elif shape == TriggerColliderShape.sphere:
                    obj = SphereContainer(tag=tag,
                                          position=container["position"],
                                          radius=container["radius"])
                else:
                    raise Exception(shape)
                self.container_shapes.append(obj)


class MaterialRecord(_Record):
    """
    A record of a visual material asset bundle.
    """

    def __init__(self, data: Optional[dict] = None):
        super().__init__(data)

        if data is None:
            self.type: str = "Ceramic"
        else:
            self.type: str = data["type"]


class SceneRecord(_Record):
    """
    A record of a scene asset bundle.
    """

    def __init__(self, data: Optional[dict] = None):
        super().__init__(data)

        self.rooms: List[Room] = list()
        if data is None:
            self.description: str = ""
            self.hdri: bool = False
            self.location: str = ""
        else:
            self.description: str = data["description"]
            self.hdri: bool = data["hdri"]
            self.location: str = data["location"]
            for room_data in data["rooms"]:
                main_region = InteriorRegion(region_id=room_data["main_region"]["region_id"],
                                             center=tuple(room_data["main_region"]["center"]),
                                             bounds=tuple(room_data["main_region"]["bounds"]),
                                             non_continuous_walls=room_data["main_region"]["non_continuous_walls"],
                                             walls_with_windows=room_data["main_region"]["walls_with_windows"])
                alcoves = []
                for alcove_data in room_data["alcoves"]:
                    alcoves.append(InteriorRegion(region_id=alcove_data["region_id"],
                                                  center=tuple(alcove_data["center"]),
                                                  bounds=tuple(alcove_data["bounds"]),
                                                  non_continuous_walls=alcove_data["non_continuous_walls"],
                                                  walls_with_windows=alcove_data["walls_with_windows"]))
                self.rooms.append(Room(main_region=main_region, alcoves=alcoves))


class HDRISkyboxRecord(_Record):
    """
    A record of an HDRI skybox asset bundle.
    """

    def __init__(self, data: Optional[dict] = None):
        super().__init__(data)

        if data is None:
            self.color_temperature: float = 0
            self.sun_elevation: float = 0
            self.sun_initial_angle: float = 0
            self.sun_intensity: float = 0
            self.initial_skybox_rotation: float = 0
            self.exposure: float = 0
            self.location: str = ""
        else:
            self.color_temperature: float = data["color_temperature"]
            self.sun_elevation: float = data["sun_elevation"]
            self.sun_initial_angle: float = data["sun_initial_angle"]
            self.sun_intensity: float = data["sun_intensity"]
            self.initial_skybox_rotation: float = data["initial_skybox_rotation"]
            self.exposure: float = data["exposure"]
            self.location: str = data["location"]


class HumanoidAnimationRecord(_Record):
    """
    A record for a humanoid animation asset bundle.
    """

    def __init__(self, data: Optional[dict] = None):
        super().__init__(data)

        if data is None:
            self.duration: float = 0
            self.loop: bool = False
            self.framerate: int = 0
        else:
            self.duration: float = data["duration"]
            self.loop: bool = data["loop"]
            self.framerate: int = data["framerate"]

    def get_num_frames(self) -> int:
        """
        Returns the number of frames, given the duration and framerate.
        """

        return int(self.duration * self.framerate)


class HumanoidRecord(_Record):
    """
    A record for a humanoid asset bundle.
    """

    def __init__(self, data: Optional[dict] = None):
        super().__init__(data)


class RobotRecord(_Record):
    """
    A record for a robot asset bundle.
    """

    def __init__(self, data: Optional[dict] = None):
        super().__init__(data)
        self.source: str = data["source"]
        self.immovable: bool = data["immovable"]
        self.targets: dict = data["targets"]
        self.ik: list = data["ik"]


T = TypeVar("T", bound=_Record)


class _Librarian(Generic[T]):
    """
    Base abstract class for a metadata librarian.
    """

    def __init__(self, library: str = ""):
        """
        :param library: The absolute path to the library .json file. If empty, a default path in the tdw module will be used.
        """

        if library == "":
            self.library = pkg_resources.resource_filename(__name__, "metadata_libraries/" + self.get_default_library())
        else:
            module_path = pkg_resources.resource_filename(__name__, "metadata_libraries/" + library)
            if Path(module_path).exists():
                self.library = module_path
            else:
                self.library = library

        with open(self.library, "rt") as f:
            self.data = json.load(f)

        self.description = self.data["description"]

        self.records: List[T] = []
        for key in self.data["records"]:
            record = self._generate_record(self.data["records"][key])
            temp_urls = dict()
            # De-localize URLs
            for p in record.urls:
                # Set an absolute path.
                absolute = False
                for prefix in ["file:///", "http://", "https://"]:
                    if record.urls[p].startswith(prefix):
                        temp_urls[p] = record.urls[p]
                        absolute = True
                # De-localize a local path.
                if not absolute:
                    temp_urls[p] = f"file:///{str(Path(self.library).parent.joinpath(record.urls[p]).resolve())}"
                temp_urls[p] = temp_urls[p].replace("\\", "/")
            record.urls = temp_urls
            self.records.append(record)

    def get_default_library(self) -> str:
        """
        Returns the default library path (which is always the first in the list of `get_library_filenames()`)
        """

        return self.get_library_filenames()[0]

    @staticmethod
    def create_library(description: str, path: str) -> None:
        """
        Create a new library JSON file.

        :param path: The absolute filepath to the .json records database file.
        :param description: A brief description of the library.
        """

        path = Path(path)
        data = {"description": description,
                "records": {}}
        path.write_text(json.dumps(data), encoding="utf-8")
        print(f"Created new library: {path}")

    @staticmethod
    def get_library_filenames() -> List[str]:
        """
        Returns a list of the filenames of the libraries of this type in the tdw module.
        """

        raise Exception()

    def get_record(self, name: str) -> Optional[T]:
        """
        Returns a record with the specified name. If that record can't be found, returns None.

        :param name: The name of the record.
        """

        records = [r for r in self.records if r.name == name]

        if len(records) == 0:
            return None
        else:
            return records[0]

    def search_records(self, search: str) -> List[T]:
        """
        Returns a list of records whose names include the search keyword.

        :param search: The string to search for in the model name.
        """

        return [r for r in self.records if search in r.name]

    def add_or_update_record(self, record: T, overwrite: bool, write: bool = True, quiet: bool = True) -> bool:
        """
        Add a new record or update an existing record.

        :param record: The record.
        :param overwrite: If true, overwrite the record if it already exists.
        :param write: If true, write the library data to disk (overwriting the existing file).
        :param quiet: If true, silently correct the model name if need be.
        """

        # Valid the name of the record.
        name_ok, name, problems = self.get_valid_record_name(record.name, overwrite)
        record.name = name
        if not name_ok and not quiet:
            print(f"Renaming this record to {name} because:")
            for p in problems:
                print(f"\t{p}")

        added = False
        if len([r for r in self.records if r.name == record.name]) > 0:
            # If this record exists and we want to overwrite, update the record.
            if overwrite:
                records_list = [r for r in self.records if r.name != record.name]
                records_list.append(record)
                added = True
        # Add the record.
        else:
            self.records.append(record)
            added = True

        # Write to disk.
        if added:
            if record.name in self.data["records"]:
                self.data["records"][record.name] = record.get_serializable()
            else:
                self.data["records"].update({record.name: record.get_serializable()})
        if write:
            self.write()

        return added

    def remove_record(self, record: Union[str, T], write: bool = True) -> bool:
        """
        Remove a record. Returns true if the record was removed.

        :param record: The record or the name of the record.
        :param write: If true, write the library data to disk  (overwriting the existing file).
        """

        if isinstance(record, str):
            record_name = record
        else:
            record_name = record.name

        records_list = [r for r in self.records if r.name != record_name]
        removed = len(records_list) < len(self.records)
        if removed:
            del self.data["records"][record_name]
            self.records = records_list
        if write:
            self.write()

        return removed

    def write(self, pretty=True) -> None:
        """
        Write the data to disk.

        :param pretty: Pretty print.
        """

        with open(self.library, "wt") as f:
            if pretty:
                json.dump(self.data, f, sort_keys=True, indent=4, cls=_Encoder)
            else:
                json.dump(self.data, f, cls=_Encoder)

    def get_valid_record_name(self, name: str, overwrite: bool) -> Tuple[bool, str, List[str]]:
        """
        Generates a valid record name. Returns: true if the name is good as-is, the new name, and a list of problems with the old name.

        :param name: The name of a record we'd like to add.
        :param overwrite: If true, raise an exception if the record doesn't exist. Otherwise, overwrite. If False: If the record exists, suggest a new name.
        """

        record_names = [r.name for r in self.records]

        if overwrite and name not in record_names:
            return False, name, [f"Can't override a record named {name} because no such record exists!"]

        good_name = name[:]
        ok = True
        problems: List[str] = []
        good_name = good_name.replace(" ", "_")
        if good_name != name:
            ok = False
            problems.append("Name has spaces. They have been replaced with underscores.")
        good_name = good_name.lower()
        if good_name != name:
            ok = False
            problems.append("Name has uppercase letters. They are now all lowercase.")

        if not overwrite and good_name in record_names:
            ok = False
            while good_name in record_names:
                good_name = good_name + token_hex(2)
            problems.append(f"A record named {name} already exists, and we don't want to overwrite it.")
        return ok, good_name, problems

    def _generate_record(self, data: dict) -> T:
        """
        Generate a record of type T from JSON data.

        :param data: The record JSON data.
        """

        raise Exception("Not defined.")


class ModelLibrarian(_Librarian[ModelRecord]):
    """
    Librarian class for model metadata.
    """

    def get_model_wnids_and_wcategories(self) -> Dict[str, str]:
        """
        Returns a dictionary of all model wnids and categories.
        Key=wnid Value=category
        """

        wnids: Dict[str, str] = {}
        for model in self.records:
            if model.wnid in wnids:
                if wnids[model.wnid] != model.wcategory:
                    print(f"WARNING: Model {model.name} wcategory is {model.wcategory} (expected: {wnids[model.wnid]})")
            else:
                wnids.update({model.wnid: model.wcategory})
        return wnids

    def get_model_wnids(self) -> List[str]:
        """
        Returns a list of all unique wnids in the database, sorted numerically.
        """

        return sorted(set([r.wnid for r in self.records]))

    def get_all_models_in_wnid(self, wnid: str) -> List[ModelRecord]:
        """
        Returns a list of all models with the same wnid.

        :param wnid: The WordNet ID.
        """

        return [r for r in self.records if r.wnid == wnid]

    def get_flex_models(self) -> List[ModelRecord]:
        """
        Returns a list of all Flex-compatible models.
        """

        return [r for r in self.records if r.flex]

    @staticmethod
    def get_library_filenames() -> List[str]:
        return ["models_core.json", "models_full.json", "models_special.json", "models_flex.json"]

    def _generate_record(self, data: dict) -> T:
        return ModelRecord(data)


class MaterialLibrarian(_Librarian[MaterialRecord]):
    """
    Librarian class for material metadata.
    """

    def get_all_materials_of_type(self, material_type: str) -> List[MaterialRecord]:
        """
        Returns a list of all material records of a given type.

        :param material_type: The type of material.
        """

        return [r for r in self.records if r.type == material_type]

    def get_material_types(self) -> List[str]:
        """
        Returns a list of all types of materials, sorted alphabetically.
        """

        return sorted(set([r.type for r in self.records]))

    @staticmethod
    def get_library_filenames() -> List[str]:
        return ["materials_med.json", "materials_low.json", "materials_high.json"]

    def _generate_record(self, data: dict) -> T:
        return MaterialRecord(data)


class SceneLibrarian(_Librarian[SceneRecord]):
    """
    Librarian class for scene metadata.
    """

    @staticmethod
    def get_library_filenames() -> List[str]:
        return ["scenes.json"]

    def _generate_record(self, data: dict) -> T:
        return SceneRecord(data)


class HDRISkyboxLibrarian(_Librarian[HDRISkyboxRecord]):
    """
    Librarian class for HDRI skybox metadata.
    """

    @staticmethod
    def get_library_filenames() -> List[str]:
        return ["hdri_skyboxes.json"]

    def _generate_record(self, data: dict) -> T:
        return HDRISkyboxRecord(data)


class HumanoidAnimationLibrarian(_Librarian[HumanoidAnimationRecord]):
    """
    Librarian class for humanoid animation metadata.
    """

    @staticmethod
    def get_library_filenames() -> List[str]:
        return ["humanoid_animations.json", "smpl_animations.json"]

    def _generate_record(self, data: dict) -> T:
        return HumanoidAnimationRecord(data)


class HumanoidLibrarian(_Librarian[HumanoidRecord]):
    """
    Librarian class for humanoid metadata.
    """

    @staticmethod
    def get_library_filenames() -> List[str]:
        return ["humanoids.json", "smpl_humanoids.json"]

    def _generate_record(self, data: dict) -> T:
        return HumanoidRecord(data)


class RobotLibrarian(_Librarian[RobotRecord]):
    """
    Librarian class for robot metadata.
    """

    @staticmethod
    def get_library_filenames() -> List[str]:
        return ["robots.json"]

    def _generate_record(self, data: dict) -> T:
        return RobotRecord(data)
<|MERGE_RESOLUTION|>--- conflicted
+++ resolved
@@ -1,629 +1,621 @@
-import json
-from typing import List, Dict, TypeVar, Union, Generic, Optional, Tuple
-import pkg_resources
-from pathlib import Path
-import platform
-from secrets import token_hex
-from tdw.collision_data.trigger_collider_shape import TriggerColliderShape
-<<<<<<< HEAD
-from tdw.container_data.container_collider_tag import ContainerColliderTag
-from tdw.container_data.container_trigger_collider import ContainerTriggerCollider
-from tdw.container_data.container_box_trigger_collider import ContainerBoxTriggerCollider
-from tdw.container_data.container_sphere_trigger_collider import ContainerSphereTriggerCollider
-from tdw.container_data.container_cylinder_trigger_collider import ContainerCylinderTriggerCollider
-from tdw.scene_data.room import Room
-from tdw.scene_data.interior_region import InteriorRegion
-=======
-from tdw.container_data.container_tag import ContainerTag
-from tdw.container_data.container_shape import ContainerShape
-from tdw.container_data.box_container import BoxContainer
-from tdw.container_data.sphere_container import SphereContainer
-from tdw.container_data.cylinder_container import CylinderContainer
->>>>>>> c47b56d9
-
-
-class _Encoder(json.JSONEncoder):
-    """
-    JSON encoder for misc. record data.
-    """
-
-    def default(self, obj):
-        if isinstance(obj, ContainerTag):
-            return obj.name
-        elif isinstance(obj, TriggerColliderShape):
-            return obj.name
-        elif isinstance(obj, BoxContainer) or isinstance(obj, SphereContainer) or isinstance(obj, CylinderContainer):
-            return obj.__dict__
-        elif isinstance(obj, Room):
-            return obj.__dict__
-        elif isinstance(obj, InteriorRegion):
-            return {"region_id": obj.region_id, "center": list(obj.center), "bounds": list(obj.bounds),
-                    "non_continuous_walls": obj.non_continuous_walls, "walls_with_windows": obj.walls_with_windows}
-        else:
-            return super(_Encoder, self).default(obj)
-
-
-class _Record:
-    """
-    Abstract class for a metadata record.
-    """
-
-    _PLATFORM = platform.system()
-
-    def __init__(self, data: Optional[dict] = None):
-        """
-        :param data: JSON data for the record. If None, the record will initialize with default values.
-        """
-
-        if data is None:
-            self.name: str = ""
-            self.urls: Dict[str, str] = {"Windows": "", "Darwin": "", "Linux": ""}
-        else:
-            self.name = data["name"]
-            self.urls: Dict[str, str] = data["urls"]
-
-    def get_url(self) -> str:
-        """
-        Returns the URL of the asset bundle for this platform. This is a wrapper for record.urls.
-        """
-
-        return self.urls[_Record._PLATFORM]
-
-    def get_serializable(self) -> dict:
-        """
-        Returns the serializable dictionary of this record.
-        """
-
-        return self.__dict__
-
-
-class ModelRecord(_Record):
-    """
-    A record of a model asset bundle.
-    """
-
-    def __init__(self, data: Optional[dict] = None):
-        super().__init__(data)
-
-        if data is None:
-            self.wnid: str = ""
-            self.wcategory: str = ""
-            self.scale_factor: float = 1
-            self.do_not_use: bool = False
-            self.do_not_use_reason: str = ""
-            self.flex: bool = False
-            self.substructure: List[dict] = []
-            self.bounds: Dict[str, Dict[str, float]] = {"back": {"x": 0, "y": 0, "z": 0},
-                                                        "bottom": {"x": 0, "y": 0, "z": 0},
-                                                        "center": {"x": 0, "y": 0, "z": 0},
-                                                        "front": {"x": 0, "y": 0, "z": 0},
-                                                        "left": {"x": 0, "y": 0, "z": 0},
-                                                        "right": {"x": 0, "y": 0, "z": 0},
-                                                        "top": {"x": 0, "y": 0, "z": 0}}
-            self.canonical_rotation: Dict[str, float] = {"x": 0, "y": 0, "z": 0}
-            self.physics_quality: float = -1
-            self.asset_bundle_sizes: Dict[str, int] = {"Windows": -1, "Darwin": -1, "Linux": -1}
-            self.composite_object = False
-            self.container_shapes: List[ContainerShape] = list()
-        else:
-            self.wnid: str = data["wnid"]
-            self.wcategory: str = data["wcategory"]
-            self.scale_factor: float = data["scale_factor"]
-            self.do_not_use: bool = data["do_not_use"]
-            self.do_not_use_reason: str = data["do_not_use_reason"]
-            self.flex: bool = data["flex"]
-            self.substructure: List[dict] = data["substructure"]
-            self.bounds: Dict[str, Dict[str, float]] = data["bounds"]
-            self.canonical_rotation: Dict[str, float] = data["canonical_rotation"]
-            self.physics_quality: float = data["physics_quality"]
-            self.asset_bundle_sizes: Dict[str, int] = data["asset_bundle_sizes"]
-            self.composite_object: bool = data["composite_object"]
-            if "volume" not in data:
-                self.volume: float = 0
-            else:
-                self.volume: float = data["volume"]
-            self.container_shapes: List[ContainerShape] = list()
-            for container in data["container_shapes"]:
-                shape = TriggerColliderShape[container["shape"]]
-                tag = ContainerTag[container["tag"]]
-                if shape == TriggerColliderShape.box:
-                    obj = BoxContainer(tag=tag,
-                                       position=container["position"],
-                                       half_extents=container["half_extents"],
-                                       rotation=container["rotation"])
-                elif shape == TriggerColliderShape.cylinder:
-                    obj = CylinderContainer(tag=tag,
-                                            position=container["position"],
-                                            radius=container["radius"],
-                                            height=container["height"],
-                                            rotation=container["rotation"])
-                elif shape == TriggerColliderShape.sphere:
-                    obj = SphereContainer(tag=tag,
-                                          position=container["position"],
-                                          radius=container["radius"])
-                else:
-                    raise Exception(shape)
-                self.container_shapes.append(obj)
-
-
-class MaterialRecord(_Record):
-    """
-    A record of a visual material asset bundle.
-    """
-
-    def __init__(self, data: Optional[dict] = None):
-        super().__init__(data)
-
-        if data is None:
-            self.type: str = "Ceramic"
-        else:
-            self.type: str = data["type"]
-
-
-class SceneRecord(_Record):
-    """
-    A record of a scene asset bundle.
-    """
-
-    def __init__(self, data: Optional[dict] = None):
-        super().__init__(data)
-
-        self.rooms: List[Room] = list()
-        if data is None:
-            self.description: str = ""
-            self.hdri: bool = False
-            self.location: str = ""
-        else:
-            self.description: str = data["description"]
-            self.hdri: bool = data["hdri"]
-            self.location: str = data["location"]
-            for room_data in data["rooms"]:
-                main_region = InteriorRegion(region_id=room_data["main_region"]["region_id"],
-                                             center=tuple(room_data["main_region"]["center"]),
-                                             bounds=tuple(room_data["main_region"]["bounds"]),
-                                             non_continuous_walls=room_data["main_region"]["non_continuous_walls"],
-                                             walls_with_windows=room_data["main_region"]["walls_with_windows"])
-                alcoves = []
-                for alcove_data in room_data["alcoves"]:
-                    alcoves.append(InteriorRegion(region_id=alcove_data["region_id"],
-                                                  center=tuple(alcove_data["center"]),
-                                                  bounds=tuple(alcove_data["bounds"]),
-                                                  non_continuous_walls=alcove_data["non_continuous_walls"],
-                                                  walls_with_windows=alcove_data["walls_with_windows"]))
-                self.rooms.append(Room(main_region=main_region, alcoves=alcoves))
-
-
-class HDRISkyboxRecord(_Record):
-    """
-    A record of an HDRI skybox asset bundle.
-    """
-
-    def __init__(self, data: Optional[dict] = None):
-        super().__init__(data)
-
-        if data is None:
-            self.color_temperature: float = 0
-            self.sun_elevation: float = 0
-            self.sun_initial_angle: float = 0
-            self.sun_intensity: float = 0
-            self.initial_skybox_rotation: float = 0
-            self.exposure: float = 0
-            self.location: str = ""
-        else:
-            self.color_temperature: float = data["color_temperature"]
-            self.sun_elevation: float = data["sun_elevation"]
-            self.sun_initial_angle: float = data["sun_initial_angle"]
-            self.sun_intensity: float = data["sun_intensity"]
-            self.initial_skybox_rotation: float = data["initial_skybox_rotation"]
-            self.exposure: float = data["exposure"]
-            self.location: str = data["location"]
-
-
-class HumanoidAnimationRecord(_Record):
-    """
-    A record for a humanoid animation asset bundle.
-    """
-
-    def __init__(self, data: Optional[dict] = None):
-        super().__init__(data)
-
-        if data is None:
-            self.duration: float = 0
-            self.loop: bool = False
-            self.framerate: int = 0
-        else:
-            self.duration: float = data["duration"]
-            self.loop: bool = data["loop"]
-            self.framerate: int = data["framerate"]
-
-    def get_num_frames(self) -> int:
-        """
-        Returns the number of frames, given the duration and framerate.
-        """
-
-        return int(self.duration * self.framerate)
-
-
-class HumanoidRecord(_Record):
-    """
-    A record for a humanoid asset bundle.
-    """
-
-    def __init__(self, data: Optional[dict] = None):
-        super().__init__(data)
-
-
-class RobotRecord(_Record):
-    """
-    A record for a robot asset bundle.
-    """
-
-    def __init__(self, data: Optional[dict] = None):
-        super().__init__(data)
-        self.source: str = data["source"]
-        self.immovable: bool = data["immovable"]
-        self.targets: dict = data["targets"]
-        self.ik: list = data["ik"]
-
-
-T = TypeVar("T", bound=_Record)
-
-
-class _Librarian(Generic[T]):
-    """
-    Base abstract class for a metadata librarian.
-    """
-
-    def __init__(self, library: str = ""):
-        """
-        :param library: The absolute path to the library .json file. If empty, a default path in the tdw module will be used.
-        """
-
-        if library == "":
-            self.library = pkg_resources.resource_filename(__name__, "metadata_libraries/" + self.get_default_library())
-        else:
-            module_path = pkg_resources.resource_filename(__name__, "metadata_libraries/" + library)
-            if Path(module_path).exists():
-                self.library = module_path
-            else:
-                self.library = library
-
-        with open(self.library, "rt") as f:
-            self.data = json.load(f)
-
-        self.description = self.data["description"]
-
-        self.records: List[T] = []
-        for key in self.data["records"]:
-            record = self._generate_record(self.data["records"][key])
-            temp_urls = dict()
-            # De-localize URLs
-            for p in record.urls:
-                # Set an absolute path.
-                absolute = False
-                for prefix in ["file:///", "http://", "https://"]:
-                    if record.urls[p].startswith(prefix):
-                        temp_urls[p] = record.urls[p]
-                        absolute = True
-                # De-localize a local path.
-                if not absolute:
-                    temp_urls[p] = f"file:///{str(Path(self.library).parent.joinpath(record.urls[p]).resolve())}"
-                temp_urls[p] = temp_urls[p].replace("\\", "/")
-            record.urls = temp_urls
-            self.records.append(record)
-
-    def get_default_library(self) -> str:
-        """
-        Returns the default library path (which is always the first in the list of `get_library_filenames()`)
-        """
-
-        return self.get_library_filenames()[0]
-
-    @staticmethod
-    def create_library(description: str, path: str) -> None:
-        """
-        Create a new library JSON file.
-
-        :param path: The absolute filepath to the .json records database file.
-        :param description: A brief description of the library.
-        """
-
-        path = Path(path)
-        data = {"description": description,
-                "records": {}}
-        path.write_text(json.dumps(data), encoding="utf-8")
-        print(f"Created new library: {path}")
-
-    @staticmethod
-    def get_library_filenames() -> List[str]:
-        """
-        Returns a list of the filenames of the libraries of this type in the tdw module.
-        """
-
-        raise Exception()
-
-    def get_record(self, name: str) -> Optional[T]:
-        """
-        Returns a record with the specified name. If that record can't be found, returns None.
-
-        :param name: The name of the record.
-        """
-
-        records = [r for r in self.records if r.name == name]
-
-        if len(records) == 0:
-            return None
-        else:
-            return records[0]
-
-    def search_records(self, search: str) -> List[T]:
-        """
-        Returns a list of records whose names include the search keyword.
-
-        :param search: The string to search for in the model name.
-        """
-
-        return [r for r in self.records if search in r.name]
-
-    def add_or_update_record(self, record: T, overwrite: bool, write: bool = True, quiet: bool = True) -> bool:
-        """
-        Add a new record or update an existing record.
-
-        :param record: The record.
-        :param overwrite: If true, overwrite the record if it already exists.
-        :param write: If true, write the library data to disk (overwriting the existing file).
-        :param quiet: If true, silently correct the model name if need be.
-        """
-
-        # Valid the name of the record.
-        name_ok, name, problems = self.get_valid_record_name(record.name, overwrite)
-        record.name = name
-        if not name_ok and not quiet:
-            print(f"Renaming this record to {name} because:")
-            for p in problems:
-                print(f"\t{p}")
-
-        added = False
-        if len([r for r in self.records if r.name == record.name]) > 0:
-            # If this record exists and we want to overwrite, update the record.
-            if overwrite:
-                records_list = [r for r in self.records if r.name != record.name]
-                records_list.append(record)
-                added = True
-        # Add the record.
-        else:
-            self.records.append(record)
-            added = True
-
-        # Write to disk.
-        if added:
-            if record.name in self.data["records"]:
-                self.data["records"][record.name] = record.get_serializable()
-            else:
-                self.data["records"].update({record.name: record.get_serializable()})
-        if write:
-            self.write()
-
-        return added
-
-    def remove_record(self, record: Union[str, T], write: bool = True) -> bool:
-        """
-        Remove a record. Returns true if the record was removed.
-
-        :param record: The record or the name of the record.
-        :param write: If true, write the library data to disk  (overwriting the existing file).
-        """
-
-        if isinstance(record, str):
-            record_name = record
-        else:
-            record_name = record.name
-
-        records_list = [r for r in self.records if r.name != record_name]
-        removed = len(records_list) < len(self.records)
-        if removed:
-            del self.data["records"][record_name]
-            self.records = records_list
-        if write:
-            self.write()
-
-        return removed
-
-    def write(self, pretty=True) -> None:
-        """
-        Write the data to disk.
-
-        :param pretty: Pretty print.
-        """
-
-        with open(self.library, "wt") as f:
-            if pretty:
-                json.dump(self.data, f, sort_keys=True, indent=4, cls=_Encoder)
-            else:
-                json.dump(self.data, f, cls=_Encoder)
-
-    def get_valid_record_name(self, name: str, overwrite: bool) -> Tuple[bool, str, List[str]]:
-        """
-        Generates a valid record name. Returns: true if the name is good as-is, the new name, and a list of problems with the old name.
-
-        :param name: The name of a record we'd like to add.
-        :param overwrite: If true, raise an exception if the record doesn't exist. Otherwise, overwrite. If False: If the record exists, suggest a new name.
-        """
-
-        record_names = [r.name for r in self.records]
-
-        if overwrite and name not in record_names:
-            return False, name, [f"Can't override a record named {name} because no such record exists!"]
-
-        good_name = name[:]
-        ok = True
-        problems: List[str] = []
-        good_name = good_name.replace(" ", "_")
-        if good_name != name:
-            ok = False
-            problems.append("Name has spaces. They have been replaced with underscores.")
-        good_name = good_name.lower()
-        if good_name != name:
-            ok = False
-            problems.append("Name has uppercase letters. They are now all lowercase.")
-
-        if not overwrite and good_name in record_names:
-            ok = False
-            while good_name in record_names:
-                good_name = good_name + token_hex(2)
-            problems.append(f"A record named {name} already exists, and we don't want to overwrite it.")
-        return ok, good_name, problems
-
-    def _generate_record(self, data: dict) -> T:
-        """
-        Generate a record of type T from JSON data.
-
-        :param data: The record JSON data.
-        """
-
-        raise Exception("Not defined.")
-
-
-class ModelLibrarian(_Librarian[ModelRecord]):
-    """
-    Librarian class for model metadata.
-    """
-
-    def get_model_wnids_and_wcategories(self) -> Dict[str, str]:
-        """
-        Returns a dictionary of all model wnids and categories.
-        Key=wnid Value=category
-        """
-
-        wnids: Dict[str, str] = {}
-        for model in self.records:
-            if model.wnid in wnids:
-                if wnids[model.wnid] != model.wcategory:
-                    print(f"WARNING: Model {model.name} wcategory is {model.wcategory} (expected: {wnids[model.wnid]})")
-            else:
-                wnids.update({model.wnid: model.wcategory})
-        return wnids
-
-    def get_model_wnids(self) -> List[str]:
-        """
-        Returns a list of all unique wnids in the database, sorted numerically.
-        """
-
-        return sorted(set([r.wnid for r in self.records]))
-
-    def get_all_models_in_wnid(self, wnid: str) -> List[ModelRecord]:
-        """
-        Returns a list of all models with the same wnid.
-
-        :param wnid: The WordNet ID.
-        """
-
-        return [r for r in self.records if r.wnid == wnid]
-
-    def get_flex_models(self) -> List[ModelRecord]:
-        """
-        Returns a list of all Flex-compatible models.
-        """
-
-        return [r for r in self.records if r.flex]
-
-    @staticmethod
-    def get_library_filenames() -> List[str]:
-        return ["models_core.json", "models_full.json", "models_special.json", "models_flex.json"]
-
-    def _generate_record(self, data: dict) -> T:
-        return ModelRecord(data)
-
-
-class MaterialLibrarian(_Librarian[MaterialRecord]):
-    """
-    Librarian class for material metadata.
-    """
-
-    def get_all_materials_of_type(self, material_type: str) -> List[MaterialRecord]:
-        """
-        Returns a list of all material records of a given type.
-
-        :param material_type: The type of material.
-        """
-
-        return [r for r in self.records if r.type == material_type]
-
-    def get_material_types(self) -> List[str]:
-        """
-        Returns a list of all types of materials, sorted alphabetically.
-        """
-
-        return sorted(set([r.type for r in self.records]))
-
-    @staticmethod
-    def get_library_filenames() -> List[str]:
-        return ["materials_med.json", "materials_low.json", "materials_high.json"]
-
-    def _generate_record(self, data: dict) -> T:
-        return MaterialRecord(data)
-
-
-class SceneLibrarian(_Librarian[SceneRecord]):
-    """
-    Librarian class for scene metadata.
-    """
-
-    @staticmethod
-    def get_library_filenames() -> List[str]:
-        return ["scenes.json"]
-
-    def _generate_record(self, data: dict) -> T:
-        return SceneRecord(data)
-
-
-class HDRISkyboxLibrarian(_Librarian[HDRISkyboxRecord]):
-    """
-    Librarian class for HDRI skybox metadata.
-    """
-
-    @staticmethod
-    def get_library_filenames() -> List[str]:
-        return ["hdri_skyboxes.json"]
-
-    def _generate_record(self, data: dict) -> T:
-        return HDRISkyboxRecord(data)
-
-
-class HumanoidAnimationLibrarian(_Librarian[HumanoidAnimationRecord]):
-    """
-    Librarian class for humanoid animation metadata.
-    """
-
-    @staticmethod
-    def get_library_filenames() -> List[str]:
-        return ["humanoid_animations.json", "smpl_animations.json"]
-
-    def _generate_record(self, data: dict) -> T:
-        return HumanoidAnimationRecord(data)
-
-
-class HumanoidLibrarian(_Librarian[HumanoidRecord]):
-    """
-    Librarian class for humanoid metadata.
-    """
-
-    @staticmethod
-    def get_library_filenames() -> List[str]:
-        return ["humanoids.json", "smpl_humanoids.json"]
-
-    def _generate_record(self, data: dict) -> T:
-        return HumanoidRecord(data)
-
-
-class RobotLibrarian(_Librarian[RobotRecord]):
-    """
-    Librarian class for robot metadata.
-    """
-
-    @staticmethod
-    def get_library_filenames() -> List[str]:
-        return ["robots.json"]
-
-    def _generate_record(self, data: dict) -> T:
-        return RobotRecord(data)
+import json
+from typing import List, Dict, TypeVar, Union, Generic, Optional, Tuple
+import pkg_resources
+from pathlib import Path
+import platform
+from secrets import token_hex
+from tdw.collision_data.trigger_collider_shape import TriggerColliderShape
+from tdw.scene_data.room import Room
+from tdw.scene_data.interior_region import InteriorRegion
+from tdw.container_data.container_tag import ContainerTag
+from tdw.container_data.container_shape import ContainerShape
+from tdw.container_data.box_container import BoxContainer
+from tdw.container_data.sphere_container import SphereContainer
+from tdw.container_data.cylinder_container import CylinderContainer
+
+
+class _Encoder(json.JSONEncoder):
+    """
+    JSON encoder for misc. record data.
+    """
+
+    def default(self, obj):
+        if isinstance(obj, ContainerTag):
+            return obj.name
+        elif isinstance(obj, TriggerColliderShape):
+            return obj.name
+        elif isinstance(obj, BoxContainer) or isinstance(obj, SphereContainer) or isinstance(obj, CylinderContainer):
+            return obj.__dict__
+        elif isinstance(obj, Room):
+            return obj.__dict__
+        elif isinstance(obj, InteriorRegion):
+            return {"region_id": obj.region_id, "center": list(obj.center), "bounds": list(obj.bounds),
+                    "non_continuous_walls": obj.non_continuous_walls, "walls_with_windows": obj.walls_with_windows}
+        else:
+            return super(_Encoder, self).default(obj)
+
+
+class _Record:
+    """
+    Abstract class for a metadata record.
+    """
+
+    _PLATFORM = platform.system()
+
+    def __init__(self, data: Optional[dict] = None):
+        """
+        :param data: JSON data for the record. If None, the record will initialize with default values.
+        """
+
+        if data is None:
+            self.name: str = ""
+            self.urls: Dict[str, str] = {"Windows": "", "Darwin": "", "Linux": ""}
+        else:
+            self.name = data["name"]
+            self.urls: Dict[str, str] = data["urls"]
+
+    def get_url(self) -> str:
+        """
+        Returns the URL of the asset bundle for this platform. This is a wrapper for record.urls.
+        """
+
+        return self.urls[_Record._PLATFORM]
+
+    def get_serializable(self) -> dict:
+        """
+        Returns the serializable dictionary of this record.
+        """
+
+        return self.__dict__
+
+
+class ModelRecord(_Record):
+    """
+    A record of a model asset bundle.
+    """
+
+    def __init__(self, data: Optional[dict] = None):
+        super().__init__(data)
+
+        if data is None:
+            self.wnid: str = ""
+            self.wcategory: str = ""
+            self.scale_factor: float = 1
+            self.do_not_use: bool = False
+            self.do_not_use_reason: str = ""
+            self.flex: bool = False
+            self.substructure: List[dict] = []
+            self.bounds: Dict[str, Dict[str, float]] = {"back": {"x": 0, "y": 0, "z": 0},
+                                                        "bottom": {"x": 0, "y": 0, "z": 0},
+                                                        "center": {"x": 0, "y": 0, "z": 0},
+                                                        "front": {"x": 0, "y": 0, "z": 0},
+                                                        "left": {"x": 0, "y": 0, "z": 0},
+                                                        "right": {"x": 0, "y": 0, "z": 0},
+                                                        "top": {"x": 0, "y": 0, "z": 0}}
+            self.canonical_rotation: Dict[str, float] = {"x": 0, "y": 0, "z": 0}
+            self.physics_quality: float = -1
+            self.asset_bundle_sizes: Dict[str, int] = {"Windows": -1, "Darwin": -1, "Linux": -1}
+            self.composite_object = False
+            self.container_shapes: List[ContainerShape] = list()
+        else:
+            self.wnid: str = data["wnid"]
+            self.wcategory: str = data["wcategory"]
+            self.scale_factor: float = data["scale_factor"]
+            self.do_not_use: bool = data["do_not_use"]
+            self.do_not_use_reason: str = data["do_not_use_reason"]
+            self.flex: bool = data["flex"]
+            self.substructure: List[dict] = data["substructure"]
+            self.bounds: Dict[str, Dict[str, float]] = data["bounds"]
+            self.canonical_rotation: Dict[str, float] = data["canonical_rotation"]
+            self.physics_quality: float = data["physics_quality"]
+            self.asset_bundle_sizes: Dict[str, int] = data["asset_bundle_sizes"]
+            self.composite_object: bool = data["composite_object"]
+            if "volume" not in data:
+                self.volume: float = 0
+            else:
+                self.volume: float = data["volume"]
+            self.container_shapes: List[ContainerShape] = list()
+            for container in data["container_shapes"]:
+                shape = TriggerColliderShape[container["shape"]]
+                tag = ContainerTag[container["tag"]]
+                if shape == TriggerColliderShape.box:
+                    obj = BoxContainer(tag=tag,
+                                       position=container["position"],
+                                       half_extents=container["half_extents"],
+                                       rotation=container["rotation"])
+                elif shape == TriggerColliderShape.cylinder:
+                    obj = CylinderContainer(tag=tag,
+                                            position=container["position"],
+                                            radius=container["radius"],
+                                            height=container["height"],
+                                            rotation=container["rotation"])
+                elif shape == TriggerColliderShape.sphere:
+                    obj = SphereContainer(tag=tag,
+                                          position=container["position"],
+                                          radius=container["radius"])
+                else:
+                    raise Exception(shape)
+                self.container_shapes.append(obj)
+
+
+class MaterialRecord(_Record):
+    """
+    A record of a visual material asset bundle.
+    """
+
+    def __init__(self, data: Optional[dict] = None):
+        super().__init__(data)
+
+        if data is None:
+            self.type: str = "Ceramic"
+        else:
+            self.type: str = data["type"]
+
+
+class SceneRecord(_Record):
+    """
+    A record of a scene asset bundle.
+    """
+
+    def __init__(self, data: Optional[dict] = None):
+        super().__init__(data)
+
+        self.rooms: List[Room] = list()
+        if data is None:
+            self.description: str = ""
+            self.hdri: bool = False
+            self.location: str = ""
+        else:
+            self.description: str = data["description"]
+            self.hdri: bool = data["hdri"]
+            self.location: str = data["location"]
+            for room_data in data["rooms"]:
+                main_region = InteriorRegion(region_id=room_data["main_region"]["region_id"],
+                                             center=tuple(room_data["main_region"]["center"]),
+                                             bounds=tuple(room_data["main_region"]["bounds"]),
+                                             non_continuous_walls=room_data["main_region"]["non_continuous_walls"],
+                                             walls_with_windows=room_data["main_region"]["walls_with_windows"])
+                alcoves = []
+                for alcove_data in room_data["alcoves"]:
+                    alcoves.append(InteriorRegion(region_id=alcove_data["region_id"],
+                                                  center=tuple(alcove_data["center"]),
+                                                  bounds=tuple(alcove_data["bounds"]),
+                                                  non_continuous_walls=alcove_data["non_continuous_walls"],
+                                                  walls_with_windows=alcove_data["walls_with_windows"]))
+                self.rooms.append(Room(main_region=main_region, alcoves=alcoves))
+
+
+class HDRISkyboxRecord(_Record):
+    """
+    A record of an HDRI skybox asset bundle.
+    """
+
+    def __init__(self, data: Optional[dict] = None):
+        super().__init__(data)
+
+        if data is None:
+            self.color_temperature: float = 0
+            self.sun_elevation: float = 0
+            self.sun_initial_angle: float = 0
+            self.sun_intensity: float = 0
+            self.initial_skybox_rotation: float = 0
+            self.exposure: float = 0
+            self.location: str = ""
+        else:
+            self.color_temperature: float = data["color_temperature"]
+            self.sun_elevation: float = data["sun_elevation"]
+            self.sun_initial_angle: float = data["sun_initial_angle"]
+            self.sun_intensity: float = data["sun_intensity"]
+            self.initial_skybox_rotation: float = data["initial_skybox_rotation"]
+            self.exposure: float = data["exposure"]
+            self.location: str = data["location"]
+
+
+class HumanoidAnimationRecord(_Record):
+    """
+    A record for a humanoid animation asset bundle.
+    """
+
+    def __init__(self, data: Optional[dict] = None):
+        super().__init__(data)
+
+        if data is None:
+            self.duration: float = 0
+            self.loop: bool = False
+            self.framerate: int = 0
+        else:
+            self.duration: float = data["duration"]
+            self.loop: bool = data["loop"]
+            self.framerate: int = data["framerate"]
+
+    def get_num_frames(self) -> int:
+        """
+        Returns the number of frames, given the duration and framerate.
+        """
+
+        return int(self.duration * self.framerate)
+
+
+class HumanoidRecord(_Record):
+    """
+    A record for a humanoid asset bundle.
+    """
+
+    def __init__(self, data: Optional[dict] = None):
+        super().__init__(data)
+
+
+class RobotRecord(_Record):
+    """
+    A record for a robot asset bundle.
+    """
+
+    def __init__(self, data: Optional[dict] = None):
+        super().__init__(data)
+        self.source: str = data["source"]
+        self.immovable: bool = data["immovable"]
+        self.targets: dict = data["targets"]
+        self.ik: list = data["ik"]
+
+
+T = TypeVar("T", bound=_Record)
+
+
+class _Librarian(Generic[T]):
+    """
+    Base abstract class for a metadata librarian.
+    """
+
+    def __init__(self, library: str = ""):
+        """
+        :param library: The absolute path to the library .json file. If empty, a default path in the tdw module will be used.
+        """
+
+        if library == "":
+            self.library = pkg_resources.resource_filename(__name__, "metadata_libraries/" + self.get_default_library())
+        else:
+            module_path = pkg_resources.resource_filename(__name__, "metadata_libraries/" + library)
+            if Path(module_path).exists():
+                self.library = module_path
+            else:
+                self.library = library
+
+        with open(self.library, "rt") as f:
+            self.data = json.load(f)
+
+        self.description = self.data["description"]
+
+        self.records: List[T] = []
+        for key in self.data["records"]:
+            record = self._generate_record(self.data["records"][key])
+            temp_urls = dict()
+            # De-localize URLs
+            for p in record.urls:
+                # Set an absolute path.
+                absolute = False
+                for prefix in ["file:///", "http://", "https://"]:
+                    if record.urls[p].startswith(prefix):
+                        temp_urls[p] = record.urls[p]
+                        absolute = True
+                # De-localize a local path.
+                if not absolute:
+                    temp_urls[p] = f"file:///{str(Path(self.library).parent.joinpath(record.urls[p]).resolve())}"
+                temp_urls[p] = temp_urls[p].replace("\\", "/")
+            record.urls = temp_urls
+            self.records.append(record)
+
+    def get_default_library(self) -> str:
+        """
+        Returns the default library path (which is always the first in the list of `get_library_filenames()`)
+        """
+
+        return self.get_library_filenames()[0]
+
+    @staticmethod
+    def create_library(description: str, path: str) -> None:
+        """
+        Create a new library JSON file.
+
+        :param path: The absolute filepath to the .json records database file.
+        :param description: A brief description of the library.
+        """
+
+        path = Path(path)
+        data = {"description": description,
+                "records": {}}
+        path.write_text(json.dumps(data), encoding="utf-8")
+        print(f"Created new library: {path}")
+
+    @staticmethod
+    def get_library_filenames() -> List[str]:
+        """
+        Returns a list of the filenames of the libraries of this type in the tdw module.
+        """
+
+        raise Exception()
+
+    def get_record(self, name: str) -> Optional[T]:
+        """
+        Returns a record with the specified name. If that record can't be found, returns None.
+
+        :param name: The name of the record.
+        """
+
+        records = [r for r in self.records if r.name == name]
+
+        if len(records) == 0:
+            return None
+        else:
+            return records[0]
+
+    def search_records(self, search: str) -> List[T]:
+        """
+        Returns a list of records whose names include the search keyword.
+
+        :param search: The string to search for in the model name.
+        """
+
+        return [r for r in self.records if search in r.name]
+
+    def add_or_update_record(self, record: T, overwrite: bool, write: bool = True, quiet: bool = True) -> bool:
+        """
+        Add a new record or update an existing record.
+
+        :param record: The record.
+        :param overwrite: If true, overwrite the record if it already exists.
+        :param write: If true, write the library data to disk (overwriting the existing file).
+        :param quiet: If true, silently correct the model name if need be.
+        """
+
+        # Valid the name of the record.
+        name_ok, name, problems = self.get_valid_record_name(record.name, overwrite)
+        record.name = name
+        if not name_ok and not quiet:
+            print(f"Renaming this record to {name} because:")
+            for p in problems:
+                print(f"\t{p}")
+
+        added = False
+        if len([r for r in self.records if r.name == record.name]) > 0:
+            # If this record exists and we want to overwrite, update the record.
+            if overwrite:
+                records_list = [r for r in self.records if r.name != record.name]
+                records_list.append(record)
+                added = True
+        # Add the record.
+        else:
+            self.records.append(record)
+            added = True
+
+        # Write to disk.
+        if added:
+            if record.name in self.data["records"]:
+                self.data["records"][record.name] = record.get_serializable()
+            else:
+                self.data["records"].update({record.name: record.get_serializable()})
+        if write:
+            self.write()
+
+        return added
+
+    def remove_record(self, record: Union[str, T], write: bool = True) -> bool:
+        """
+        Remove a record. Returns true if the record was removed.
+
+        :param record: The record or the name of the record.
+        :param write: If true, write the library data to disk  (overwriting the existing file).
+        """
+
+        if isinstance(record, str):
+            record_name = record
+        else:
+            record_name = record.name
+
+        records_list = [r for r in self.records if r.name != record_name]
+        removed = len(records_list) < len(self.records)
+        if removed:
+            del self.data["records"][record_name]
+            self.records = records_list
+        if write:
+            self.write()
+
+        return removed
+
+    def write(self, pretty=True) -> None:
+        """
+        Write the data to disk.
+
+        :param pretty: Pretty print.
+        """
+
+        with open(self.library, "wt") as f:
+            if pretty:
+                json.dump(self.data, f, sort_keys=True, indent=4, cls=_Encoder)
+            else:
+                json.dump(self.data, f, cls=_Encoder)
+
+    def get_valid_record_name(self, name: str, overwrite: bool) -> Tuple[bool, str, List[str]]:
+        """
+        Generates a valid record name. Returns: true if the name is good as-is, the new name, and a list of problems with the old name.
+
+        :param name: The name of a record we'd like to add.
+        :param overwrite: If true, raise an exception if the record doesn't exist. Otherwise, overwrite. If False: If the record exists, suggest a new name.
+        """
+
+        record_names = [r.name for r in self.records]
+
+        if overwrite and name not in record_names:
+            return False, name, [f"Can't override a record named {name} because no such record exists!"]
+
+        good_name = name[:]
+        ok = True
+        problems: List[str] = []
+        good_name = good_name.replace(" ", "_")
+        if good_name != name:
+            ok = False
+            problems.append("Name has spaces. They have been replaced with underscores.")
+        good_name = good_name.lower()
+        if good_name != name:
+            ok = False
+            problems.append("Name has uppercase letters. They are now all lowercase.")
+
+        if not overwrite and good_name in record_names:
+            ok = False
+            while good_name in record_names:
+                good_name = good_name + token_hex(2)
+            problems.append(f"A record named {name} already exists, and we don't want to overwrite it.")
+        return ok, good_name, problems
+
+    def _generate_record(self, data: dict) -> T:
+        """
+        Generate a record of type T from JSON data.
+
+        :param data: The record JSON data.
+        """
+
+        raise Exception("Not defined.")
+
+
+class ModelLibrarian(_Librarian[ModelRecord]):
+    """
+    Librarian class for model metadata.
+    """
+
+    def get_model_wnids_and_wcategories(self) -> Dict[str, str]:
+        """
+        Returns a dictionary of all model wnids and categories.
+        Key=wnid Value=category
+        """
+
+        wnids: Dict[str, str] = {}
+        for model in self.records:
+            if model.wnid in wnids:
+                if wnids[model.wnid] != model.wcategory:
+                    print(f"WARNING: Model {model.name} wcategory is {model.wcategory} (expected: {wnids[model.wnid]})")
+            else:
+                wnids.update({model.wnid: model.wcategory})
+        return wnids
+
+    def get_model_wnids(self) -> List[str]:
+        """
+        Returns a list of all unique wnids in the database, sorted numerically.
+        """
+
+        return sorted(set([r.wnid for r in self.records]))
+
+    def get_all_models_in_wnid(self, wnid: str) -> List[ModelRecord]:
+        """
+        Returns a list of all models with the same wnid.
+
+        :param wnid: The WordNet ID.
+        """
+
+        return [r for r in self.records if r.wnid == wnid]
+
+    def get_flex_models(self) -> List[ModelRecord]:
+        """
+        Returns a list of all Flex-compatible models.
+        """
+
+        return [r for r in self.records if r.flex]
+
+    @staticmethod
+    def get_library_filenames() -> List[str]:
+        return ["models_core.json", "models_full.json", "models_special.json", "models_flex.json"]
+
+    def _generate_record(self, data: dict) -> T:
+        return ModelRecord(data)
+
+
+class MaterialLibrarian(_Librarian[MaterialRecord]):
+    """
+    Librarian class for material metadata.
+    """
+
+    def get_all_materials_of_type(self, material_type: str) -> List[MaterialRecord]:
+        """
+        Returns a list of all material records of a given type.
+
+        :param material_type: The type of material.
+        """
+
+        return [r for r in self.records if r.type == material_type]
+
+    def get_material_types(self) -> List[str]:
+        """
+        Returns a list of all types of materials, sorted alphabetically.
+        """
+
+        return sorted(set([r.type for r in self.records]))
+
+    @staticmethod
+    def get_library_filenames() -> List[str]:
+        return ["materials_med.json", "materials_low.json", "materials_high.json"]
+
+    def _generate_record(self, data: dict) -> T:
+        return MaterialRecord(data)
+
+
+class SceneLibrarian(_Librarian[SceneRecord]):
+    """
+    Librarian class for scene metadata.
+    """
+
+    @staticmethod
+    def get_library_filenames() -> List[str]:
+        return ["scenes.json"]
+
+    def _generate_record(self, data: dict) -> T:
+        return SceneRecord(data)
+
+
+class HDRISkyboxLibrarian(_Librarian[HDRISkyboxRecord]):
+    """
+    Librarian class for HDRI skybox metadata.
+    """
+
+    @staticmethod
+    def get_library_filenames() -> List[str]:
+        return ["hdri_skyboxes.json"]
+
+    def _generate_record(self, data: dict) -> T:
+        return HDRISkyboxRecord(data)
+
+
+class HumanoidAnimationLibrarian(_Librarian[HumanoidAnimationRecord]):
+    """
+    Librarian class for humanoid animation metadata.
+    """
+
+    @staticmethod
+    def get_library_filenames() -> List[str]:
+        return ["humanoid_animations.json", "smpl_animations.json"]
+
+    def _generate_record(self, data: dict) -> T:
+        return HumanoidAnimationRecord(data)
+
+
+class HumanoidLibrarian(_Librarian[HumanoidRecord]):
+    """
+    Librarian class for humanoid metadata.
+    """
+
+    @staticmethod
+    def get_library_filenames() -> List[str]:
+        return ["humanoids.json", "smpl_humanoids.json"]
+
+    def _generate_record(self, data: dict) -> T:
+        return HumanoidRecord(data)
+
+
+class RobotLibrarian(_Librarian[RobotRecord]):
+    """
+    Librarian class for robot metadata.
+    """
+
+    @staticmethod
+    def get_library_filenames() -> List[str]:
+        return ["robots.json"]
+
+    def _generate_record(self, data: dict) -> T:
+        return RobotRecord(data)